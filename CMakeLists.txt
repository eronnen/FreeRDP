# FreeRDP: A Remote Desktop Protocol Implementation
# FreeRDP cmake build script
#
# Copyright 2011 O.S. Systems Software Ltda.
# Copyright 2011 Otavio Salvador <otavio@ossystems.com.br>
# Copyright 2011 Marc-Andre Moreau <marcandre.moreau@gmail.com>
# Copyright 2012 HP Development Company, LLC
#
# Licensed under the Apache License, Version 2.0 (the "License");
# you may not use this file except in compliance with the License.
# You may obtain a copy of the License at
#
#     http://www.apache.org/licenses/LICENSE-2.0
#
# Unless required by applicable law or agreed to in writing, software
# distributed under the License is distributed on an "AS IS" BASIS,
# WITHOUT WARRANTIES OR CONDITIONS OF ANY KIND, either express or implied.
# See the License for the specific language governing permissions and
# limitations under the License.

cmake_minimum_required(VERSION 2.8)

project(FreeRDP C)

if(NOT DEFINED VENDOR)
	set(VENDOR "FreeRDP" CACHE STRING "FreeRDP package vendor")
endif()

set(CMAKE_COLOR_MAKEFILE ON)

set(CMAKE_POSITION_INDEPENDENT_CODE ON)

# Include our extra modules
set(CMAKE_MODULE_PATH ${CMAKE_SOURCE_DIR}/cmake/)

# Check for cmake compatibility (enable/disable features)
include(CheckCmakeCompat)

# Include cmake modules
include(CheckIncludeFiles)
include(CheckLibraryExists)
include(CheckStructHasMember)
include(CMakeDetermineSystem)
include(FindPkgConfig)
include(TestBigEndian)

include(FindFeature)
include(AutoVersioning)
include(ConfigOptions)
include(ComplexLibrary)
include(FeatureSummary)
include(CheckCCompilerFlag)
include(GNUInstallDirsWrapper)

# Soname versioning
set(FREERDP_VERSION_MAJOR "1")
set(FREERDP_VERSION_MINOR "1")
set(FREERDP_VERSION_REVISION "0")
set(FREERDP_VERSION_SUFFIX "beta1")
set(FREERDP_API_VERSION "${FREERDP_VERSION_MAJOR}.${FREERDP_VERSION_MINOR}")
set(FREERDP_VERSION "${FREERDP_API_VERSION}.${FREERDP_VERSION_REVISION}")
if (FREERDP_VERSION_SUFFIX)
	set(FREERDP_VERSION_FULL "${FREERDP_VERSION}-${FREERDP_VERSION_SUFFIX}")
else()
	set(FREERDP_VERSION_FULL "${FREERDP_VERSION}")
endif()

# Allow to search the host machine for git
if(ANDROID OR IOS)
	SET(CMAKE_FIND_ROOT_PATH_MODE_PROGRAM NEVER, BOTH)
endif(ANDROID OR IOS)
include(GetGitRevisionDescription)
if(ANDROID OR IOS)
	SET(CMAKE_FIND_ROOT_PATH_MODE_PROGRAM NEVER, ONLY)
endif(ANDROID OR IOS)

git_describe(GIT_REVISION --match "[0-9]*" --abbrev=4 --tags --always)
message(STATUS "Git Revision ${GIT_REVISION}")

# Turn on solution folders (2.8.4+)
set_property(GLOBAL PROPERTY USE_FOLDERS ON)

# Default to release build type
if(NOT CMAKE_BUILD_TYPE)
	set(CMAKE_BUILD_TYPE "Release")
endif()

if(NOT DEFINED BUILD_SHARED_LIBS)
	if(ANDROID OR IOS OR APPLE)
		set(BUILD_SHARED_LIBS OFF)
	else()
		set(BUILD_SHARED_LIBS ON)
	endif()
endif()

if(NOT DEFINED EXPORT_ALL_SYMBOLS)
	set(EXPORT_ALL_SYMBOLS TRUE)
endif()

# Configure MSVC Runtime
if(MSVC)
	include(MSVCRuntime)
	if(NOT DEFINED MSVC_RUNTIME)
		set(MSVC_RUNTIME "dynamic")
	endif()
	if(${MSVC_RUNTIME} STREQUAL "static")
		message(STATUS "Use the MSVC static runtime option carefully!")
		message(STATUS "OpenSSL uses /MD by default, and is very picky")
		message(STATUS "Random freeing errors are a common sign of runtime issues")
	endif()
	configure_msvc_runtime()

	if(NOT DEFINED CMAKE_SUPPRESS_REGENERATION)
		set(CMAKE_SUPPRESS_REGENERATION ON)
	endif()
endif()

# Compiler-specific flags
if(CMAKE_COMPILER_IS_GNUCC)
	if(CMAKE_SYSTEM_PROCESSOR MATCHES "x86_64" OR CMAKE_SYSTEM_PROCESSOR MATCHES "i686")
		if(CMAKE_SIZEOF_VOID_P EQUAL 8)
			set(CMAKE_C_FLAGS "${CMAKE_C_FLAGS} -fPIC")
		else()
			set(CMAKE_C_FLAGS "${CMAKE_C_FLAGS} -march=i686")
		endif()
	else()
		if(CMAKE_POSITION_INDEPENDENT_CODE)
			if(${CMAKE_VERSION} VERSION_LESS 2.8.9)
				set(CMAKE_C_FLAGS "${CMAKE_C_FLAGS} -fPIC")
			endif()
		endif()
	endif()

	set(CMAKE_C_FLAGS "${CMAKE_C_FLAGS} -Wall")
	CHECK_C_COMPILER_FLAG (-Wno-unused-result Wno-unused-result)
	if(Wno-unused-result)
		set(CMAKE_C_FLAGS "${CMAKE_C_FLAGS} -Wno-unused-result")
	endif()
	CHECK_C_COMPILER_FLAG (-Wno-unused-but-set-variable Wno-unused-but-set-variable)
	if(Wno-unused-but-set-variable)
		set(CMAKE_C_FLAGS "${CMAKE_C_FLAGS} -Wno-unused-but-set-variable")
	endif()
	CHECK_C_COMPILER_FLAG(-Wno-deprecated-declarations Wno-deprecated-declarations)
	if(Wno-deprecated-declarations)
		set(CMAKE_C_FLAGS "${CMAKE_C_FLAGS} -Wno-deprecated-declarations")
	endif()
	if(NOT EXPORT_ALL_SYMBOLS)
		message(STATUS "GCC default symbol visibility: hidden")
		set(CMAKE_C_FLAGS "${CMAKE_C_FLAGS} -fvisibility=hidden")
	endif()
	if(BUILD_TESTING)
		CHECK_C_COMPILER_FLAG(-Wno-format Wno-format)
		if(Wno-format)
			set(CMAKE_C_FLAGS "${CMAKE_C_FLAGS} -Wno-format")
		endif()
	endif()
	if(CMAKE_BUILD_TYPE STREQUAL "Release")
                set(CMAKE_C_FLAGS_RELEASE "-DNDEBUG")
		set(CMAKE_C_FLAGS "${CMAKE_C_FLAGS} -O2")
	else()
		set(CMAKE_C_FLAGS "${CMAKE_C_FLAGS} -g")
	endif()
	if(WITH_SSE2)
		set(CMAKE_C_FLAGS "${CMAKE_C_FLAGS} -msse2")
	endif()
endif()

if("${CMAKE_C_COMPILER_ID}" STREQUAL "Clang")
	set(CMAKE_C_FLAGS "${CMAKE_C_FLAGS} -Weverything -Wno-unused-parameter")
	set(CMAKE_C_FLAGS "${CMAKE_C_FLAGS} -Wno-unused-macros -Wno-padded")
	set(CMAKE_C_FLAGS "${CMAKE_C_FLAGS} -Wno-c11-extensions -Wno-gnu")
	if(WITH_SSE2)
		set(CMAKE_C_FLAGS "${CMAKE_C_FLAGS} -mssse3")
	endif()
	CHECK_C_COMPILER_FLAG(-Wno-deprecated-declarations Wno-deprecated-declarations)
	if(Wno-deprecated-declarations)
		set(CMAKE_C_FLAGS "${CMAKE_C_FLAGS} -Wno-deprecated-declarations")
	endif()
endif()

if(MSVC)
	set(CMAKE_C_FLAGS "${CMAKE_C_FLAGS} /Gd")
	#set(CMAKE_C_FLAGS "${CMAKE_C_FLAGS} /MD")
	#set(CMAKE_C_FLAGS "${CMAKE_C_FLAGS} /O2")
	#set(CMAKE_C_FLAGS "${CMAKE_C_FLAGS} /Ob2")
	#set(CMAKE_C_FLAGS "${CMAKE_C_FLAGS} /W2")
	if(CMAKE_SIZEOF_VOID_P EQUAL 8)
		set(CMAKE_C_FLAGS "${CMAKE_C_FLAGS} -D_AMD64_")
	else()
		set(CMAKE_C_FLAGS "${CMAKE_C_FLAGS} -D_X86_")
	endif()
	SET(EXECUTABLE_OUTPUT_PATH ${PROJECT_BINARY_DIR})
	SET(LIBRARY_OUTPUT_PATH ${PROJECT_BINARY_DIR})

        if(CMAKE_BUILD_TYPE STREQUAL "Release")
        else()
                set(CMAKE_C_FLAGS "${CMAKE_C_FLAGS} /Zi")
                set(CMAKE_CXX_FLAGS "${CMAKE_CXX_FLAGS} /Zi")
        endif()

endif()

if(WIN32)
	set(CMAKE_C_FLAGS "${CMAKE_C_FLAGS} -DUNICODE -D_UNICODE")
	set(CMAKE_C_FLAGS "${CMAKE_C_FLAGS} -D_WIN32_WINNT=0x0501")
	set(CMAKE_C_FLAGS "${CMAKE_C_FLAGS} -D_CRT_SECURE_NO_WARNINGS")
	set(CMAKE_C_FLAGS "${CMAKE_C_FLAGS} -DWIN32_LEAN_AND_MEAN")
endif()

if(IOS)
	set(CMAKE_C_FLAGS "${CMAKE_C_FLAGS} -isysroot ${CMAKE_IOS_SDK_ROOT} -g")
endif()

set(CMAKE_C_FLAGS "${CMAKE_C_FLAGS} -DWINPR_EXPORTS")
set(CMAKE_C_FLAGS "${CMAKE_C_FLAGS} -DFREERDP_EXPORTS")

# Include files
if(NOT IOS)
check_include_files(fcntl.h HAVE_FCNTL_H)
check_include_files(unistd.h HAVE_UNISTD_H)
check_include_files(stdint.h HAVE_STDINT_H)
check_include_files(inttypes.h HAVE_INTTYPES_H)
check_include_files(sys/modem.h HAVE_SYS_MODEM_H)
check_include_files(sys/filio.h HAVE_SYS_FILIO_H)
check_include_files(sys/strtio.h HAVE_SYS_STRTIO_H)
check_include_files(sys/select.h HAVE_SYS_SELECT_H)
else()
set(HAVE_FCNTL_H 1)
set(HAVE_UNISTD_H 1)
set(HAVE_STDINT_H 1)
set(HAVE_INTTYPES_H 1)
set(HAVE_SYS_FILIO_H 1)
endif()

if(NOT IOS)
check_struct_has_member("struct tm" tm_gmtoff time.h HAVE_TM_GMTOFF)
else()
set(HAVE_TM_GMTOFF 1)
endif()

# Mac OS X
if(APPLE)
<<<<<<< HEAD
        if(IOS)
                if (NOT FREERDP_IOS_EXTERNAL_SSL_PATH)
                        message(STATUS "FREERDP_IOS_EXTERNAL_SSL_PATH not set! Required if openssl is not found in the iOS SDK (which usually isn't")
                endif()
                set(CMAKE_FIND_ROOT_PATH ${CMAKE_FIND_ROOT_PATH} ${FREERDP_IOS_EXTERNAL_SSL_PATH})
        	set_property(GLOBAL PROPERTY XCODE_ATTRIBUTE_SKIP_INSTALL YES)
	else()
=======
	if(IOS)
		if (NOT FREERDP_IOS_EXTERNAL_SSL_PATH)
			message(STATUS "FREERDP_IOS_EXTERNAL_SSL_PATH not set! Required if openssl is not found in the iOS SDK (which usually isn't")
		endif()
		set(CMAKE_FIND_ROOT_PATH ${CMAKE_FIND_ROOT_PATH} ${FREERDP_IOS_EXTERNAL_SSL_PATH})
		set_property(GLOBAL PROPERTY XCODE_ATTRIBUTE_SKIP_INSTALL YES)
	else(IOS)
>>>>>>> 480071cd
		if(NOT DEFINED CMAKE_OSX_ARCHITECTURES)
			set(CMAKE_OSX_ARCHITECTURES i386 x86_64)
		endif()

		if(IS_DIRECTORY /opt/local/include)
			include_directories(/opt/local/include)
			link_directories(/opt/local/lib)
		endif()
	endif(IOS)

# Temporarily disabled, causes the cmake script to be reexecuted, causing the compilation to fail.
# Workaround: specify the parameter in the command-line
#        if(WITH_CLANG)
#                set(CMAKE_C_COMPILER "clang")
#        endif()

	if (WITH_VERBOSE)
		set(CMAKE_C_FLAGS "${CMAKE_C_FLAGS} -v")
		set(CMAKE_CXX_FLAGS "${CMAKE_CXX_FLAGS} -v")
	endif()
endif(APPLE)

# Android
if(ANDROID)
	if (NOT FREERDP_ANDROID_EXTERNAL_SSL_PATH)
		if(IS_DIRECTORY "${CMAKE_CURRENT_SOURCE_DIR}/external/openssl")
			set(FREERDP_ANDROID_EXTERNAL_SSL_PATH "${CMAKE_CURRENT_SOURCE_DIR}/external/openssl")
		else()
			message(STATUS "FREERDP_ANDROID_EXTERNAL_SSL_PATH not set! - Needs to be set if openssl is not found in the android NDK (which usually isn't)")
		endif()
	endif()
	set(CMAKE_FIND_ROOT_PATH ${CMAKE_FIND_ROOT_PATH} ${FREERDP_ANDROID_EXTERNAL_SSL_PATH})
	set(LIBRARY_OUTPUT_PATH ${PROJECT_BINARY_DIR}/client/Android/FreeRDPCore/libs/${ANDROID_ABI})
	CONFIGURE_FILE(${CMAKE_CURRENT_SOURCE_DIR}/scripts/regenerate_jni_headers.sh.cmake ${CMAKE_CURRENT_SOURCE_DIR}/scripts/regenerate_jni_headers.sh @ONLY)
endif()

set(CMAKE_THREAD_PREFER_PTHREAD TRUE)

if(NOT IOS AND NOT ANDROID)
	find_package(Threads REQUIRED)
endif()

if(UNIX OR CYGWIN)
	check_include_files(sys/eventfd.h HAVE_AIO_H)
	check_include_files(sys/eventfd.h HAVE_EVENTFD_H)
	check_include_files(sys/timerfd.h HAVE_TIMERFD_H)
	set(X11_FEATURE_TYPE "RECOMMENDED")
else()
	set(X11_FEATURE_TYPE "DISABLED")
endif()

set(X11_FEATURE_PURPOSE "X11")
set(X11_FEATURE_DESCRIPTION "X11 client and server")

set(DIRECTFB_FEATURE_TYPE "OPTIONAL")
set(DIRECTFB_FEATURE_PURPOSE "DirectFB")
set(DIRECTFB_FEATURE_DESCRIPTION "DirectFB client")

set(ZLIB_FEATURE_TYPE "REQUIRED")
set(ZLIB_FEATURE_PURPOSE "compression")
set(ZLIB_FEATURE_DESCRIPTION "data compression")

set(OPENSSL_FEATURE_TYPE "REQUIRED")
set(OPENSSL_FEATURE_PURPOSE "cryptography")
set(OPENSSL_FEATURE_DESCRIPTION "encryption, certificate validation, hashing functions")

set(ALSA_FEATURE_TYPE "RECOMMENDED")
set(ALSA_FEATURE_PURPOSE "sound")
set(ALSA_FEATURE_DESCRIPTION "audio input, audio output and multimedia redirection")

set(PULSE_FEATURE_TYPE "OPTIONAL")
set(PULSE_FEATURE_PURPOSE "sound")
set(PULSE_FEATURE_DESCRIPTION "audio input, audio output and multimedia redirection")

set(CUPS_FEATURE_TYPE "OPTIONAL")
set(CUPS_FEATURE_PURPOSE "printing")
set(CUPS_FEATURE_DESCRIPTION "printer device redirection")

set(PCSC_FEATURE_TYPE "OPTIONAL")
set(PCSC_FEATURE_PURPOSE "smart card")
set(PCSC_FEATURE_DESCRIPTION "smart card device redirection")

set(FFMPEG_FEATURE_TYPE "RECOMMENDED")
set(FFMPEG_FEATURE_PURPOSE "multimedia")
set(FFMPEG_FEATURE_DESCRIPTION "multimedia redirection, audio and video playback")

set(GSTREAMER_FEATURE_TYPE "RECOMMENDED")
set(GSTREAMER_FEATURE_PURPOSE "multimedia")
set(GSTREAMER_FEATURE_DESCRIPTION "multimedia redirection, audio and video playback")

set(IPP_FEATURE_TYPE "OPTIONAL")
set(IPP_FEATURE_PURPOSE "performance")
set(IPP_FEATURE_DESCRIPTION "Intel Integrated Performance Primitives library")

set(NPP_FEATURE_TYPE "OPTIONAL")
set(NPP_FEATURE_PURPOSE "performance")
set(NPP_FEATURE_DESCRIPTION "NVIDIA Performance Primitives library")

set(JPEG_FEATURE_TYPE "OPTIONAL")
set(JPEG_FEATURE_PURPOSE "codec")
set(JPEG_FEATURE_DESCRIPTION "use JPEG library")

if(WIN32)
	set(X11_FEATURE_TYPE "DISABLED")
	set(ZLIB_FEATURE_TYPE "DISABLED")
	set(DIRECTFB_FEATURE_TYPE "DISABLED")
	set(ALSA_FEATURE_TYPE "DISABLED")
	set(PULSE_FEATURE_TYPE "DISABLED")
	set(CUPS_FEATURE_TYPE "DISABLED")
	set(PCSC_FEATURE_TYPE "DISABLED")
	set(FFMPEG_FEATURE_TYPE "DISABLED")
	set(GSTREAMER_FEATURE_TYPE "DISABLED")
endif()

if(APPLE)
	set(DIRECTFB_FEATURE_TYPE "DISABLED")
	set(FFMPEG_FEATURE_TYPE "OPTIONAL")
	set(GSTREAMER_FEATURE_TYPE "OPTIONAL")
	set(X11_FEATURE_TYPE "OPTIONAL")
	if(IOS)
		set(X11_FEATURE_TYPE "DISABLED")
		set(ALSA_FEATURE_TYPE "DISABLED")
		set(PULSE_FEATURE_TYPE "DISABLED")
		set(CUPS_FEATURE_TYPE "DISABLED")
		set(PCSC_FEATURE_TYPE "DISABLED")
		set(GSTREAMER_FEATURE_TYPE "DISABLED")
	endif()
endif()

if(ANDROID)
	set(X11_FEATURE_TYPE "DISABLED")
	set(DIRECTFB_FEATURE_TYPE "DISABLED")
	set(ALSA_FEATURE_TYPE "DISABLED")
	set(PULSE_FEATURE_TYPE "DISABLED")
	set(CUPS_FEATURE_TYPE "DISABLED")
	set(PCSC_FEATURE_TYPE "DISABLED")
	set(FFMPEG_FEATURE_TYPE "DISABLED")
	set(GSTREAMER_FEATURE_TYPE "DISABLED")
endif()


find_feature(X11 ${X11_FEATURE_TYPE} ${X11_FEATURE_PURPOSE} ${X11_FEATURE_DESCRIPTION})
find_feature(DirectFB ${DIRECTFB_FEATURE_TYPE} ${DIRECTFB_FEATURE_PURPOSE} ${DIRECTFB_FEATURE_DESCRIPTION})
if (${WITH_DIRECTFB})
	message(WARNING "
DIRECTFB is orphaned and not maintained see docs/README.directfb for details
")
endif()

find_feature(ZLIB ${ZLIB_FEATURE_TYPE} ${ZLIB_FEATURE_PURPOSE} ${ZLIB_FEATURE_DESCRIPTION})
find_feature(OpenSSL ${OPENSSL_FEATURE_TYPE} ${OPENSSL_FEATURE_PURPOSE} ${OPENSSL_FEATURE_DESCRIPTION})

find_feature(ALSA ${ALSA_FEATURE_TYPE} ${ALSA_FEATURE_PURPOSE} ${ALSA_FEATURE_DESCRIPTION})
find_feature(Pulse ${PULSE_FEATURE_TYPE} ${PULSE_FEATURE_PURPOSE} ${PULSE_FEATURE_DESCRIPTION})

find_feature(Cups ${CUPS_FEATURE_TYPE} ${CUPS_FEATURE_PURPOSE} ${CUPS_FEATURE_DESCRIPTION})
find_feature(PCSC ${PCSC_FEATURE_TYPE} ${PCSC_FEATURE_PURPOSE} ${PCSC_FEATURE_DESCRIPTION})

find_feature(FFmpeg ${FFMPEG_FEATURE_TYPE} ${FFMPEG_FEATURE_PURPOSE} ${FFMPEG_FEATURE_DESCRIPTION})
find_feature(Gstreamer ${GSTREAMER_FEATURE_TYPE} ${GSTREAMER_FEATURE_PURPOSE} ${GSTREAMER_FEATURE_DESCRIPTION})

find_feature(JPEG ${JPEG_FEATURE_TYPE} ${JPEG_FEATURE_PURPOSE} ${JPEG_FEATURE_DESCRIPTION})

if(TARGET_ARCH MATCHES "x86|x64")
	if (NOT APPLE)
		# Intel Performance Primitives
		find_feature(IPP ${IPP_FEATURE_TYPE} ${IPP_FEATURE_PURPOSE} ${IPP_FEATURE_DESCRIPTION})
	endif()
	find_feature(NPP ${NPP_FEATURE_TYPE} ${NPP_FEATURE_PURPOSE} ${NPP_FEATURE_DESCRIPTION})
endif()

# Installation Paths
if(WIN32)
	set(CMAKE_INSTALL_BINDIR ".")
	set(CMAKE_INSTALL_LIBDIR ".")
endif()

# Path to put FreeRDP data
set(FREERDP_DATA_PATH "${CMAKE_INSTALL_PREFIX}/share/freerdp")

# Path to put plugins

set(FREERDP_LIBRARY_PATH "${CMAKE_INSTALL_LIBDIR}")

set(FREERDP_PLUGIN_PATH "${CMAKE_INSTALL_LIBDIR}/freerdp")
set(FREERDP_ADDIN_PATH "${FREERDP_PLUGIN_PATH}")

# Path to put extensions
set(FREERDP_EXTENSION_PATH "${CMAKE_INSTALL_FULL_LIBDIR}/freerdp/extensions")

# Include directories
include_directories(${CMAKE_CURRENT_BINARY_DIR})
include_directories(${CMAKE_CURRENT_SOURCE_DIR}/include)

# Configure files
add_definitions("-DHAVE_CONFIG_H")
configure_file(${CMAKE_CURRENT_SOURCE_DIR}/config.h.in ${CMAKE_CURRENT_BINARY_DIR}/config.h)

# RPATH configuration
set(CMAKE_SKIP_BUILD_RPATH FALSE)
set(CMAKE_BUILD_WITH_INSTALL_RPATH FALSE)
set(CMAKE_INSTALL_RPATH_USE_LINK_PATH TRUE)
set(CMAKE_INSTALL_RPATH "\$ORIGIN/../${CMAKE_INSTALL_LIBDIR}:\$ORIGIN/..")

# Unit Tests

include(CTest)

if(BUILD_TESTING)	
	set(CMAKE_C_FLAGS "${CMAKE_C_FLAGS} -DFREERDP_TEST_EXPORTS")
	
	enable_testing()
	
	if(MSVC)
		set(TESTING_OUTPUT_DIRECTORY "${CMAKE_BINARY_DIR}")
	else()
		set(TESTING_OUTPUT_DIRECTORY "${CMAKE_BINARY_DIR}/Testing")
	endif()
endif()

# WinPR
include_directories("${CMAKE_SOURCE_DIR}/winpr/include")
include_directories("${CMAKE_BINARY_DIR}/winpr/include")

add_subdirectory(winpr)

# Generate pkg-config
if(NOT MSVC)
	configure_file(${CMAKE_CURRENT_SOURCE_DIR}/freerdp.pc.in ${CMAKE_CURRENT_BINARY_DIR}/freerdp.pc @ONLY)
	install(FILES ${CMAKE_CURRENT_BINARY_DIR}/freerdp.pc DESTINATION ${CMAKE_INSTALL_LIBDIR}/pkgconfig)
endif()

if(WITH_CUNIT)
	message(FATAL_ERROR "cunit (WITH_CUNIT) is deprecated please use BUILD_TESTING to build ctest tests.
The cunit directory contains the old tests and is kept until all tests are converted.")
endif()

# Sub-directories

if(WITH_THIRD_PARTY)
	add_subdirectory(third-party)
	if (NOT "${THIRD_PARTY_INCLUDES}" STREQUAL "")
		include_directories(${THIRD_PARTY_INCLUDES})
	endif()
endif()

add_subdirectory(include)

add_subdirectory(libfreerdp)

if(WITH_CHANNELS)
	add_subdirectory(channels)
endif()

if (IOS)
	set(CMAKE_OSX_DEPLOYMENT_TARGET "")
	set(CMAKE_OSX_SYSROOT "iphoneos")
endif()

if(WITH_CLIENT)
	add_subdirectory(client)
endif()

if(WITH_SERVER)
	add_subdirectory(server)
endif()

# Packaging

set(CMAKE_CPACK_INCLUDE_FILE "CMakeCPack.cmake")

if(NOT (VENDOR MATCHES "FreeRDP"))
	if(DEFINED CLIENT_VENDOR_PATH)
		if(EXISTS "${CMAKE_SOURCE_DIR}/${CLIENT_VENDOR_PATH}/CMakeCPack.cmake")
			set(CMAKE_CPACK_INCLUDE_FILE "${CLIENT_VENDOR_PATH}/CMakeCPack.cmake")
		endif()
	endif()
endif()

#message("VENDOR: ${VENDOR} CLIENT_VENDOR_PATH: ${CLIENT_VENDOR_PATH} CMAKE_CPACK_INCLUDE_FILE: ${CMAKE_CPACK_INCLUDE_FILE}")

include(${CMAKE_CPACK_INCLUDE_FILE})<|MERGE_RESOLUTION|>--- conflicted
+++ resolved
@@ -240,15 +240,6 @@
 
 # Mac OS X
 if(APPLE)
-<<<<<<< HEAD
-        if(IOS)
-                if (NOT FREERDP_IOS_EXTERNAL_SSL_PATH)
-                        message(STATUS "FREERDP_IOS_EXTERNAL_SSL_PATH not set! Required if openssl is not found in the iOS SDK (which usually isn't")
-                endif()
-                set(CMAKE_FIND_ROOT_PATH ${CMAKE_FIND_ROOT_PATH} ${FREERDP_IOS_EXTERNAL_SSL_PATH})
-        	set_property(GLOBAL PROPERTY XCODE_ATTRIBUTE_SKIP_INSTALL YES)
-	else()
-=======
 	if(IOS)
 		if (NOT FREERDP_IOS_EXTERNAL_SSL_PATH)
 			message(STATUS "FREERDP_IOS_EXTERNAL_SSL_PATH not set! Required if openssl is not found in the iOS SDK (which usually isn't")
@@ -256,7 +247,6 @@
 		set(CMAKE_FIND_ROOT_PATH ${CMAKE_FIND_ROOT_PATH} ${FREERDP_IOS_EXTERNAL_SSL_PATH})
 		set_property(GLOBAL PROPERTY XCODE_ATTRIBUTE_SKIP_INSTALL YES)
 	else(IOS)
->>>>>>> 480071cd
 		if(NOT DEFINED CMAKE_OSX_ARCHITECTURES)
 			set(CMAKE_OSX_ARCHITECTURES i386 x86_64)
 		endif()
