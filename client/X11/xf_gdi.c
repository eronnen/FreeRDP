/**
 * FreeRDP: A Remote Desktop Protocol Implementation
 * X11 GDI
 *
 * Copyright 2011 Marc-Andre Moreau <marcandre.moreau@gmail.com>
 *
 * Licensed under the Apache License, Version 2.0 (the "License");
 * you may not use this file except in compliance with the License.
 * You may obtain a copy of the License at
 *
 *     http://www.apache.org/licenses/LICENSE-2.0
 *
 * Unless required by applicable law or agreed to in writing, software
 * distributed under the License is distributed on an "AS IS" BASIS,
 * WITHOUT WARRANTIES OR CONDITIONS OF ANY KIND, either express or implied.
 * See the License for the specific language governing permissions and
 * limitations under the License.
 */

#ifdef HAVE_CONFIG_H
#include "config.h"
#endif

#include <X11/Xlib.h>
#include <X11/Xutil.h>

#include <freerdp/gdi/gdi.h>
#include <freerdp/codec/rfx.h>
#include <freerdp/codec/nsc.h>
#include <freerdp/constants.h>
#include <freerdp/codec/color.h>
#include <freerdp/codec/bitmap.h>

#include "xf_gdi.h"

#include <freerdp/log.h>
#define TAG CLIENT_TAG("x11")

static UINT8 GDI_BS_HATCHED_PATTERNS[] =
{
	0xFF, 0xFF, 0xFF, 0x00, 0xFF, 0xFF, 0xFF, 0xFF, /* HS_HORIZONTAL */
	0xF7, 0xF7, 0xF7, 0xF7, 0xF7, 0xF7, 0xF7, 0xF7, /* HS_VERTICAL */
	0xFE, 0xFD, 0xFB, 0xF7, 0xEF, 0xDF, 0xBF, 0x7F, /* HS_FDIAGONAL */
	0x7F, 0xBF, 0xDF, 0xEF, 0xF7, 0xFB, 0xFD, 0xFE, /* HS_BDIAGONAL */
	0xF7, 0xF7, 0xF7, 0x00, 0xF7, 0xF7, 0xF7, 0xF7, /* HS_CROSS */
	0x7E, 0xBD, 0xDB, 0xE7, 0xE7, 0xDB, 0xBD, 0x7E /* HS_DIACROSS */
};

static const BYTE xf_rop2_table[] =
{
	0,
	GXclear,        /* 0 */
	GXnor,          /* DPon */
	GXandInverted,  /* DPna */
	GXcopyInverted, /* Pn */
	GXandReverse,   /* PDna */
	GXinvert,       /* Dn */
	GXxor,          /* DPx */
	GXnand,         /* DPan */
	GXand,          /* DPa */
	GXequiv,        /* DPxn */
	GXnoop,         /* D */
	GXorInverted,   /* DPno */
	GXcopy,         /* P */
	GXorReverse,    /* PDno */
	GXor,           /* DPo */
	GXset           /* 1 */
};

BOOL xf_set_rop2(xfContext* xfc, int rop2)
{
	if ((rop2 < 0x01) || (rop2 > 0x10))
	{
		WLog_ERR(TAG,  "Unsupported ROP2: %d", rop2);
		return FALSE;
	}

	XSetFunction(xfc->display, xfc->gc, xf_rop2_table[rop2]);
	return TRUE;
}

BOOL xf_set_rop3(xfContext* xfc, int rop3)
{
	int function = -1;

	switch (rop3)
	{
		case GDI_BLACKNESS:
			function = GXclear;
			break;

		case GDI_DPon:
			function = GXnor;
			break;

		case GDI_DPna:
			function = GXandInverted;
			break;

		case GDI_Pn:
			function = GXcopyInverted;
			break;

		case GDI_NOTSRCERASE:
			function = GXnor;
			break;

		case GDI_DSna:
			function = GXandInverted;
			break;

		case GDI_NOTSRCCOPY:
			function = GXcopyInverted;
			break;

		case GDI_SRCERASE:
			function = GXandReverse;
			break;

		case GDI_PDna:
			function = GXandReverse;
			break;

		case GDI_DSTINVERT:
			function = GXinvert;
			break;

		case GDI_PATINVERT:
			function = GXxor;
			break;

		case GDI_DPan:
			function = GXnand;
			break;

		case GDI_SRCINVERT:
			function = GXxor;
			break;

		case GDI_DSan:
			function = GXnand;
			break;

		case GDI_SRCAND:
			function = GXand;
			break;

		case GDI_DSxn:
			function = GXequiv;
			break;

		case GDI_DPa:
			function = GXand;
			break;

		case GDI_PDxn:
			function = GXequiv;
			break;

		case GDI_D:
			function = GXnoop;
			break;

		case GDI_DPno:
			function = GXorInverted;
			break;

		case GDI_MERGEPAINT:
			function = GXorInverted;
			break;

		case GDI_SRCCOPY:
			function = GXcopy;
			break;

		case GDI_SDno:
			function = GXorReverse;
			break;

		case GDI_SRCPAINT:
			function = GXor;
			break;

		case GDI_PATCOPY:
			function = GXcopy;
			break;

		case GDI_PDno:
			function = GXorReverse;
			break;

		case GDI_DPo:
			function = GXor;
			break;

		case GDI_WHITENESS:
			function = GXset;
			break;

		case GDI_PSDPxax:
			function = GXand;
			break;

		default:
			break;
	}

	if (function < 0)
	{
		WLog_ERR(TAG,  "Unsupported ROP3: 0x%08X", rop3);
		XSetFunction(xfc->display, xfc->gc, GXclear);
		return FALSE;
	}

	XSetFunction(xfc->display, xfc->gc, function);

	return TRUE;
}

unsigned long xf_gdi_get_color(xfContext* xfc, GDI_COLOR color)
{
	XColor x11_color;

	x11_color.flags = DoRed | DoGreen | DoBlue;
	GetRGB32(x11_color.red, x11_color.green, x11_color.blue, color);
	x11_color.red = x11_color.red << 8;
	x11_color.green = x11_color.green << 8;
	x11_color.blue = x11_color.blue << 8;

	if (XAllocColor(xfc->display, xfc->colormap, &x11_color) != 0)
	{
		XFreeColors(xfc->display, xfc->colormap, &x11_color.pixel, 1, 0);
	}
	else
	{
		x11_color.pixel = BlackPixel(xfc->display, xfc->screen_number);
	}

	return x11_color.pixel;
}

Pixmap xf_brush_new(xfContext* xfc, int width, int height, int bpp, BYTE* data)
{
	Pixmap bitmap;
	BYTE* cdata;
	XImage* image;

	bitmap = XCreatePixmap(xfc->display, xfc->drawable, width, height, xfc->depth);

	if (data)
	{
		GC gc;

		cdata = freerdp_image_convert(data, NULL, width, height, bpp, xfc->bpp, xfc->clrconv);

		image = XCreateImage(xfc->display, xfc->visual, xfc->depth,
						ZPixmap, 0, (char*) cdata, width, height, xfc->scanline_pad, 0);

		gc = XCreateGC(xfc->display, xfc->drawable, 0, NULL);
		XPutImage(xfc->display, bitmap, gc, image, 0, 0, 0, 0, width, height);
		XFree(image);

		if (cdata != data)
			_aligned_free(cdata);

		XFreeGC(xfc->display, gc);
	}

	return bitmap;
}

Pixmap xf_mono_bitmap_new(xfContext* xfc, int width, int height, BYTE* data)
{
	int scanline;
	XImage* image;
	Pixmap bitmap;

	scanline = (width + 7) / 8;

	bitmap = XCreatePixmap(xfc->display, xfc->drawable, width, height, 1);

	image = XCreateImage(xfc->display, xfc->visual, 1,
			ZPixmap, 0, (char*) data, width, height, 8, scanline);

	XPutImage(xfc->display, bitmap, xfc->gc_mono, image, 0, 0, 0, 0, width, height);
	XFree(image);

	return bitmap;
}

void xf_gdi_bitmap_update(rdpContext* context, BITMAP_UPDATE* bitmapUpdate)
{
	int status;
	int nXDst;
	int nYDst;
	int nXSrc;
	int nYSrc;
	int nWidth;
	int nHeight;
	UINT32 index;
	XImage* image;
	BYTE* pSrcData;
	BYTE* pDstData;
	UINT32 SrcSize;
	BOOL compressed;
	UINT32 SrcFormat;
	UINT32 bitsPerPixel;
	UINT32 bytesPerPixel;
	BITMAP_DATA* bitmap;
	rdpCodecs* codecs = context->codecs;
	xfContext* xfc = (xfContext*) context;

	for (index = 0; index < bitmapUpdate->number; index++)
	{
		bitmap = &(bitmapUpdate->rectangles[index]);

		nXSrc = 0;
		nYSrc = 0;

		nXDst = bitmap->destLeft;
		nYDst = bitmap->destTop;

		nWidth = bitmap->width;
		nHeight = bitmap->height;

		pSrcData = bitmap->bitmapDataStream;
		SrcSize = bitmap->bitmapLength;

		compressed = bitmap->compressed;
		bitsPerPixel = bitmap->bitsPerPixel;
		bytesPerPixel = (bitsPerPixel + 7) / 8;

		SrcFormat = gdi_get_pixel_format(bitsPerPixel, TRUE);

		if (xfc->bitmap_size < (nWidth * nHeight * 4))
		{
			xfc->bitmap_size = nWidth * nHeight * 4;
			xfc->bitmap_buffer = (BYTE*) _aligned_realloc(xfc->bitmap_buffer, xfc->bitmap_size, 16);

			if (!xfc->bitmap_buffer)
				return;
		}

		if (compressed)
		{
			pDstData = xfc->bitmap_buffer;

			if (bitsPerPixel < 32)
			{
				freerdp_client_codecs_prepare(codecs, FREERDP_CODEC_INTERLEAVED);

				status = interleaved_decompress(codecs->interleaved, pSrcData, SrcSize, bitsPerPixel,
						&pDstData, xfc->format, -1, 0, 0, nWidth, nHeight, xfc->palette);
			}
			else
			{
				freerdp_client_codecs_prepare(codecs, FREERDP_CODEC_PLANAR);

				status = planar_decompress(codecs->planar, pSrcData, SrcSize, &pDstData,
						xfc->format, -1, 0, 0, nWidth, nHeight, TRUE);
			}

			if (status < 0)
			{
				WLog_ERR(TAG, "bitmap decompression failure");
				return;
			}

			pSrcData = xfc->bitmap_buffer;
		}
		else
		{
			pDstData = xfc->bitmap_buffer;

			status = freerdp_image_copy(pDstData, xfc->format, -1, 0, 0,
						nWidth, nHeight, pSrcData, SrcFormat, -1, 0, 0, xfc->palette);

			pSrcData = xfc->bitmap_buffer;
		}

		xf_lock_x11(xfc, FALSE);

		XSetFunction(xfc->display, xfc->gc, GXcopy);

		image = XCreateImage(xfc->display, xfc->visual, xfc->depth, ZPixmap, 0,
				(char*) pSrcData, nWidth, nHeight, xfc->scanline_pad, 0);

		nWidth = bitmap->destRight - bitmap->destLeft + 1; /* clip width */
		nHeight = bitmap->destBottom - bitmap->destTop + 1; /* clip height */

		XPutImage(xfc->display, xfc->primary, xfc->gc,
				image, 0, 0, nXDst, nYDst, nWidth, nHeight);

		XFree(image);

		gdi_InvalidateRegion(xfc->hdc, nXDst, nYDst, nWidth, nHeight);

		xf_unlock_x11(xfc, FALSE);
	}
}

void xf_gdi_palette_update(rdpContext* context, PALETTE_UPDATE* palette)
{
	int index;
	PALETTE_ENTRY* pe;
	UINT32* palette32;
	xfContext* xfc = (xfContext*) context;

	xf_lock_x11(xfc, FALSE);

	CopyMemory(xfc->clrconv->palette, palette, sizeof(rdpPalette));

	palette32 = (UINT32*) xfc->palette;

	for (index = 0; index < palette->number; index++)
	{
		pe = &(palette->entries[index]);
		palette32[index] = RGB32(pe->red, pe->green, pe->blue);
	}

	xf_unlock_x11(xfc, FALSE);
}

void xf_gdi_set_bounds(rdpContext* context, rdpBounds* bounds)
{
	XRectangle clip;
	xfContext* xfc = (xfContext*) context;

	xf_lock_x11(xfc, FALSE);

	if (bounds)
	{
		clip.x = bounds->left;
		clip.y = bounds->top;
		clip.width = bounds->right - bounds->left + 1;
		clip.height = bounds->bottom - bounds->top + 1;
		XSetClipRectangles(xfc->display, xfc->gc, 0, 0, &clip, 1, YXBanded);
	}
	else
	{
		XSetClipMask(xfc->display, xfc->gc, None);
	}

	xf_unlock_x11(xfc, FALSE);
}

void xf_gdi_dstblt(rdpContext* context, DSTBLT_ORDER* dstblt)
{
	xfContext* xfc = (xfContext*) context;

	xf_lock_x11(xfc, FALSE);

	xf_set_rop3(xfc, gdi_rop3_code(dstblt->bRop));

	XSetFillStyle(xfc->display, xfc->gc, FillSolid);
	XFillRectangle(xfc->display, xfc->drawing, xfc->gc,
			dstblt->nLeftRect, dstblt->nTopRect,
			dstblt->nWidth, dstblt->nHeight);

	if (xfc->drawing == xfc->primary)
	{
		if (!xfc->remote_app)
		{
			XFillRectangle(xfc->display, xfc->drawable, xfc->gc, dstblt->nLeftRect, dstblt->nTopRect, dstblt->nWidth, dstblt->nHeight);
		}
		gdi_InvalidateRegion(xfc->hdc, dstblt->nLeftRect, dstblt->nTopRect, dstblt->nWidth, dstblt->nHeight);
	}

	XSetFunction(xfc->display, xfc->gc, GXcopy);

	xf_unlock_x11(xfc, FALSE);
}

void xf_gdi_patblt(rdpContext* context, PATBLT_ORDER* patblt)
{
	Pixmap pattern;
	rdpBrush* brush;
	UINT32 foreColor;
	UINT32 backColor;
	xfContext* xfc = (xfContext*) context;

	xf_lock_x11(xfc, FALSE);

	brush = &patblt->brush;
	xf_set_rop3(xfc, gdi_rop3_code(patblt->bRop));

	foreColor = freerdp_convert_gdi_order_color(patblt->foreColor, context->settings->ColorDepth, xfc->format, xfc->palette);
	foreColor = xf_gdi_get_color(xfc, foreColor);
	backColor = freerdp_convert_gdi_order_color(patblt->backColor, context->settings->ColorDepth, xfc->format, xfc->palette);
	backColor = xf_gdi_get_color(xfc, backColor);

	if (brush->style == GDI_BS_SOLID)
	{
		XSetFillStyle(xfc->display, xfc->gc, FillSolid);
		XSetForeground(xfc->display, xfc->gc, foreColor);

		XFillRectangle(xfc->display, xfc->drawing, xfc->gc,
				patblt->nLeftRect, patblt->nTopRect, patblt->nWidth, patblt->nHeight);
	}
	else if (brush->style == GDI_BS_HATCHED)
	{
		pattern = xf_mono_bitmap_new(xfc, 8, 8, GDI_BS_HATCHED_PATTERNS + 8 * brush->hatch);

		XSetForeground(xfc->display, xfc->gc, backColor);
		XSetBackground(xfc->display, xfc->gc, foreColor);
		XSetFillStyle(xfc->display, xfc->gc, FillOpaqueStippled);
		XSetStipple(xfc->display, xfc->gc, pattern);
		XSetTSOrigin(xfc->display, xfc->gc, brush->x, brush->y);

		XFillRectangle(xfc->display, xfc->drawing, xfc->gc,
		patblt->nLeftRect, patblt->nTopRect, patblt->nWidth, patblt->nHeight);

		XFreePixmap(xfc->display, pattern);
	}
	else if (brush->style == GDI_BS_PATTERN)
	{
		if (brush->bpp > 1)
		{
			pattern = xf_brush_new(xfc, 8, 8, brush->bpp, brush->data);

			XSetFillStyle(xfc->display, xfc->gc, FillTiled);
			XSetTile(xfc->display, xfc->gc, pattern);
			XSetTSOrigin(xfc->display, xfc->gc, brush->x, brush->y);

			XFillRectangle(xfc->display, xfc->drawing, xfc->gc,
					patblt->nLeftRect, patblt->nTopRect, patblt->nWidth, patblt->nHeight);

			XSetTile(xfc->display, xfc->gc, xfc->primary);

			XFreePixmap(xfc->display, pattern);
		}
		else
		{
			pattern = xf_mono_bitmap_new(xfc, 8, 8, brush->data);

			XSetForeground(xfc->display, xfc->gc, backColor);
			XSetBackground(xfc->display, xfc->gc, foreColor);
			XSetFillStyle(xfc->display, xfc->gc, FillOpaqueStippled);
			XSetStipple(xfc->display, xfc->gc, pattern);
			XSetTSOrigin(xfc->display, xfc->gc, brush->x, brush->y);

			XFillRectangle(xfc->display, xfc->drawing, xfc->gc,
					patblt->nLeftRect, patblt->nTopRect, patblt->nWidth, patblt->nHeight);

			XFreePixmap(xfc->display, pattern);
		}
	}
	else
	{
		WLog_ERR(TAG,  "unimplemented brush style:%d", brush->style);
	}

	if (xfc->drawing == xfc->primary)
	{
		XSetFunction(xfc->display, xfc->gc, GXcopy);
		if (!xfc->remote_app)
		{
			XCopyArea(xfc->display, xfc->primary, xfc->drawable, xfc->gc, patblt->nLeftRect, patblt->nTopRect, patblt->nWidth, patblt->nHeight, patblt->nLeftRect, patblt->nTopRect);
		}
		gdi_InvalidateRegion(xfc->hdc, patblt->nLeftRect, patblt->nTopRect, patblt->nWidth, patblt->nHeight);
	}

	XSetFunction(xfc->display, xfc->gc, GXcopy);

	xf_unlock_x11(xfc, FALSE);
}

void xf_gdi_scrblt(rdpContext* context, SCRBLT_ORDER* scrblt)
{
	xfContext* xfc = (xfContext*) context;

	xf_lock_x11(xfc, FALSE);

	xf_set_rop3(xfc, gdi_rop3_code(scrblt->bRop));

	XCopyArea(xfc->display, xfc->primary, xfc->drawing, xfc->gc, scrblt->nXSrc, scrblt->nYSrc,
			scrblt->nWidth, scrblt->nHeight, scrblt->nLeftRect, scrblt->nTopRect);

	if (xfc->drawing == xfc->primary)
	{
		if (!xfc->remote_app)
		{
			if (xfc->unobscured)
			{
				XCopyArea(xfc->display, xfc->drawable, xfc->drawable, xfc->gc, scrblt->nXSrc, scrblt->nYSrc,
						scrblt->nWidth, scrblt->nHeight, scrblt->nLeftRect, scrblt->nTopRect);
			}
		}
		else
		{
			XSetFunction(xfc->display, xfc->gc, GXcopy);
			XCopyArea(xfc->display, xfc->primary, xfc->drawable, xfc->gc, scrblt->nLeftRect, scrblt->nTopRect, scrblt->nWidth, scrblt->nHeight, scrblt->nLeftRect, scrblt->nTopRect);
		}
		gdi_InvalidateRegion(xfc->hdc, scrblt->nLeftRect, scrblt->nTopRect, scrblt->nWidth, scrblt->nHeight);
	}

	XSetFunction(xfc->display, xfc->gc, GXcopy);

	xf_unlock_x11(xfc, FALSE);
}

void xf_gdi_opaque_rect(rdpContext* context, OPAQUE_RECT_ORDER* opaque_rect)
{
	UINT32 color;
	xfContext* xfc = (xfContext*) context;

	xf_lock_x11(xfc, FALSE);

	color = freerdp_convert_gdi_order_color(opaque_rect->color, context->settings->ColorDepth, xfc->format, xfc->palette);
	color = xf_gdi_get_color(xfc, color);

	XSetFunction(xfc->display, xfc->gc, GXcopy);
	XSetFillStyle(xfc->display, xfc->gc, FillSolid);
	XSetForeground(xfc->display, xfc->gc, color);

	XFillRectangle(xfc->display, xfc->drawing, xfc->gc,
			opaque_rect->nLeftRect, opaque_rect->nTopRect,
			opaque_rect->nWidth, opaque_rect->nHeight);

	if (xfc->drawing == xfc->primary)
	{
		if (!xfc->remote_app)
		{
			XFillRectangle(xfc->display, xfc->drawable, xfc->gc,
					opaque_rect->nLeftRect, opaque_rect->nTopRect,
					opaque_rect->nWidth, opaque_rect->nHeight);
		}

		gdi_InvalidateRegion(xfc->hdc, opaque_rect->nLeftRect, opaque_rect->nTopRect,
				opaque_rect->nWidth, opaque_rect->nHeight);
	}

	xf_unlock_x11(xfc, FALSE);
}

void xf_gdi_multi_opaque_rect(rdpContext* context, MULTI_OPAQUE_RECT_ORDER* multi_opaque_rect)
{
	int i;
	UINT32 color;
	DELTA_RECT* rectangle;
	xfContext* xfc = (xfContext*) context;

	xf_lock_x11(xfc, FALSE);

	color = freerdp_convert_gdi_order_color(multi_opaque_rect->color, context->settings->ColorDepth, xfc->format, xfc->palette);
	color = xf_gdi_get_color(xfc, color);

	XSetFunction(xfc->display, xfc->gc, GXcopy);
	XSetFillStyle(xfc->display, xfc->gc, FillSolid);
	XSetForeground(xfc->display, xfc->gc, color);

	for (i = 1; i < multi_opaque_rect->numRectangles + 1; i++)
	{
		rectangle = &multi_opaque_rect->rectangles[i];

		XFillRectangle(xfc->display, xfc->drawing, xfc->gc,
				rectangle->left, rectangle->top,
				rectangle->width, rectangle->height);

		if (xfc->drawing == xfc->primary)
		{
			if (!xfc->remote_app)
			{
				XFillRectangle(xfc->display, xfc->drawable, xfc->gc,
						rectangle->left, rectangle->top,
						rectangle->width, rectangle->height);
			}
			gdi_InvalidateRegion(xfc->hdc, rectangle->left, rectangle->top, rectangle->width, rectangle->height);
		}
	}

	xf_unlock_x11(xfc, FALSE);
}

void xf_gdi_draw_nine_grid(rdpContext* context, DRAW_NINE_GRID_ORDER* draw_nine_grid)
{
	WLog_ERR(TAG,  "DrawNineGrid");
}

void xf_gdi_line_to(rdpContext* context, LINE_TO_ORDER* line_to)
{
	UINT32 color;
	xfContext* xfc = (xfContext*) context;

	xf_lock_x11(xfc, FALSE);

	xf_set_rop2(xfc, line_to->bRop2);
	color = freerdp_convert_gdi_order_color(line_to->penColor, context->settings->ColorDepth, xfc->format, xfc->palette);
	color = xf_gdi_get_color(xfc, color);

	XSetFillStyle(xfc->display, xfc->gc, FillSolid);
	XSetForeground(xfc->display, xfc->gc, color);

	XDrawLine(xfc->display, xfc->drawing, xfc->gc,
			line_to->nXStart, line_to->nYStart, line_to->nXEnd, line_to->nYEnd);

	if (xfc->drawing == xfc->primary)
	{
		if (!xfc->remote_app)
		{
			XDrawLine(xfc->display, xfc->drawable, xfc->gc,
					line_to->nXStart, line_to->nYStart, line_to->nXEnd, line_to->nYEnd);
		}
		int width, height;

		width = line_to->nXStart - line_to->nXEnd;
		height = line_to->nYStart - line_to->nYEnd;

		if (width < 0)
			width *= (-1);

		if (height < 0)
			height *= (-1);

		gdi_InvalidateRegion(xfc->hdc, line_to->nXStart, line_to->nYStart, width, height);

	}

	XSetFunction(xfc->display, xfc->gc, GXcopy);

	xf_unlock_x11(xfc, FALSE);
}

void xf_gdi_polyline(rdpContext* context, POLYLINE_ORDER* polyline)
{
	int i;
	int x, y;
	int x1, y1;
	int x2, y2;
	int npoints;
	UINT32 color;
	XPoint* points;
	int width, height;
	xfContext* xfc = (xfContext*) context;

	xf_lock_x11(xfc, FALSE);

	xf_set_rop2(xfc, polyline->bRop2);
	color = freerdp_convert_gdi_order_color(polyline->penColor, context->settings->ColorDepth, xfc->format, xfc->palette);
	color = xf_gdi_get_color(xfc, color);

	XSetFillStyle(xfc->display, xfc->gc, FillSolid);
	XSetForeground(xfc->display, xfc->gc, color);

	npoints = polyline->numPoints + 1;
	points = malloc(sizeof(XPoint) * npoints);

	points[0].x = polyline->xStart;
	points[0].y = polyline->yStart;

	for (i = 0; i < polyline->numPoints; i++)
	{
		points[i + 1].x = polyline->points[i].x;
		points[i + 1].y = polyline->points[i].y;
	}

	XDrawLines(xfc->display, xfc->drawing, xfc->gc, points, npoints, CoordModePrevious);

	if (xfc->drawing == xfc->primary)
	{
		if (!xfc->remote_app)
		{
			XDrawLines(xfc->display, xfc->drawable, xfc->gc, points, npoints, CoordModePrevious);
		}
		x1 = points[0].x;
		y1 = points[0].y;

		for (i = 1; i < npoints; i++)
		{
			x2 = points[i].x + x1;
			y2 = points[i].y + y1;

			x = (x2 < x1) ? x2 : x1;
			width = (x2 > x1) ? x2 - x1 : x1 - x2;

			y = (y2 < y1) ? y2 : y1;
			height = (y2 > y1) ? y2 - y1 : y1 - y2;

			x1 = x2;
			y1 = y2;

			gdi_InvalidateRegion(xfc->hdc, x, y, width, height);
		}
	}

	XSetFunction(xfc->display, xfc->gc, GXcopy);
	free(points);

	xf_unlock_x11(xfc, FALSE);
}

void xf_gdi_memblt(rdpContext* context, MEMBLT_ORDER* memblt)
{
	xfBitmap* bitmap;
	xfContext* xfc = (xfContext*) context;

	xf_lock_x11(xfc, FALSE);

	bitmap = (xfBitmap*) memblt->bitmap;
	xf_set_rop3(xfc, gdi_rop3_code(memblt->bRop));

	XCopyArea(xfc->display, bitmap->pixmap, xfc->drawing, xfc->gc,
			memblt->nXSrc, memblt->nYSrc, memblt->nWidth, memblt->nHeight,
			memblt->nLeftRect, memblt->nTopRect);

	if (xfc->drawing == xfc->primary)
	{
		if (!xfc->remote_app)
		{
			XCopyArea(xfc->display, bitmap->pixmap, xfc->drawable, xfc->gc,
					memblt->nXSrc, memblt->nYSrc, memblt->nWidth, memblt->nHeight,
					memblt->nLeftRect, memblt->nTopRect);
		}

		gdi_InvalidateRegion(xfc->hdc, memblt->nLeftRect, memblt->nTopRect, memblt->nWidth, memblt->nHeight);
	}

	XSetFunction(xfc->display, xfc->gc, GXcopy);

	xf_unlock_x11(xfc, FALSE);
}

void xf_gdi_mem3blt(rdpContext* context, MEM3BLT_ORDER* mem3blt)
{
	rdpBrush* brush;
	xfBitmap* bitmap;
	UINT32 foreColor;
	UINT32 backColor;
	Pixmap pattern = 0;
	xfContext* xfc = (xfContext*) context;

	xf_lock_x11(xfc, FALSE);

	brush = &mem3blt->brush;
	bitmap = (xfBitmap*) mem3blt->bitmap;
	xf_set_rop3(xfc, gdi_rop3_code(mem3blt->bRop));
	foreColor = freerdp_convert_gdi_order_color(mem3blt->foreColor, context->settings->ColorDepth, xfc->format, xfc->palette);
	foreColor = xf_gdi_get_color(xfc, foreColor);
	backColor = freerdp_convert_gdi_order_color(mem3blt->backColor, context->settings->ColorDepth, xfc->format, xfc->palette);
	backColor = xf_gdi_get_color(xfc, backColor);

	if (brush->style == GDI_BS_PATTERN)
	{
		if (brush->bpp > 1)
		{
			pattern = xf_brush_new(xfc, 8, 8, brush->bpp, brush->data);

			XSetFillStyle(xfc->display, xfc->gc, FillTiled);
			XSetTile(xfc->display, xfc->gc, pattern);
			XSetTSOrigin(xfc->display, xfc->gc, brush->x, brush->y);
		}
		else
		{
			pattern = xf_mono_bitmap_new(xfc, 8, 8, brush->data);

			XSetForeground(xfc->display, xfc->gc, backColor);
			XSetBackground(xfc->display, xfc->gc, foreColor);
			XSetFillStyle(xfc->display, xfc->gc, FillOpaqueStippled);
			XSetStipple(xfc->display, xfc->gc, pattern);
			XSetTSOrigin(xfc->display, xfc->gc, brush->x, brush->y);
		}
	}
	else if (brush->style == GDI_BS_SOLID)
	{
		XSetFillStyle(xfc->display, xfc->gc, FillSolid);
		XSetForeground(xfc->display, xfc->gc, backColor);
		XSetBackground(xfc->display, xfc->gc, foreColor);

		XSetTSOrigin(xfc->display, xfc->gc, brush->x, brush->y);
	}
	else
	{
		WLog_ERR(TAG,  "Mem3Blt unimplemented brush style:%d", brush->style);
	}

	XCopyArea(xfc->display, bitmap->pixmap, xfc->drawing, xfc->gc,
			mem3blt->nXSrc, mem3blt->nYSrc, mem3blt->nWidth, mem3blt->nHeight,
			mem3blt->nLeftRect, mem3blt->nTopRect);

	if (xfc->drawing == xfc->primary)
	{
		if (!xfc->remote_app)
		{
			XCopyArea(xfc->display, bitmap->pixmap, xfc->drawable, xfc->gc,
					mem3blt->nXSrc, mem3blt->nYSrc, mem3blt->nWidth, mem3blt->nHeight,
					mem3blt->nLeftRect, mem3blt->nTopRect);
		}
		gdi_InvalidateRegion(xfc->hdc, mem3blt->nLeftRect, mem3blt->nTopRect, mem3blt->nWidth, mem3blt->nHeight);
	}

	XSetFillStyle(xfc->display, xfc->gc, FillSolid);
	XSetTSOrigin(xfc->display, xfc->gc, 0, 0);

	if (pattern != 0)
		XFreePixmap(xfc->display, pattern);

	XSetFunction(xfc->display, xfc->gc, GXcopy);

	xf_unlock_x11(xfc, FALSE);
}

void xf_gdi_polygon_sc(rdpContext* context, POLYGON_SC_ORDER* polygon_sc)
{
	int i, npoints;
	XPoint* points;
	UINT32 brush_color;
	xfContext* xfc = (xfContext*) context;

	xf_lock_x11(xfc, FALSE);

	xf_set_rop2(xfc, polygon_sc->bRop2);
	brush_color = freerdp_convert_gdi_order_color(polygon_sc->brushColor, context->settings->ColorDepth, xfc->format, xfc->palette);
	brush_color = xf_gdi_get_color(xfc, brush_color);

	npoints = polygon_sc->numPoints + 1;
	points = malloc(sizeof(XPoint) * npoints);

	points[0].x = polygon_sc->xStart;
	points[0].y = polygon_sc->yStart;

	for (i = 0; i < polygon_sc->numPoints; i++)
	{
		points[i + 1].x = polygon_sc->points[i].x;
		points[i + 1].y = polygon_sc->points[i].y;
	}

	switch (polygon_sc->fillMode)
	{
		case 1: /* alternate */
			XSetFillRule(xfc->display, xfc->gc, EvenOddRule);
			break;

		case 2: /* winding */
			XSetFillRule(xfc->display, xfc->gc, WindingRule);
			break;

		default:
			WLog_ERR(TAG,  "PolygonSC unknown fillMode: %d", polygon_sc->fillMode);
			break;
	}

	XSetFillStyle(xfc->display, xfc->gc, FillSolid);
	XSetForeground(xfc->display, xfc->gc, brush_color);

	XFillPolygon(xfc->display, xfc->drawing, xfc->gc,
			points, npoints, Complex, CoordModePrevious);

	if (xfc->drawing == xfc->primary)
	{
		XFillPolygon(xfc->display, xfc->drawable, xfc->gc,
				points, npoints, Complex, CoordModePrevious);
	}

	XSetFunction(xfc->display, xfc->gc, GXcopy);
	free(points);

	xf_unlock_x11(xfc, FALSE);
}

void xf_gdi_polygon_cb(rdpContext* context, POLYGON_CB_ORDER* polygon_cb)
{
	int i, npoints;
	XPoint* points;
	Pixmap pattern;
	rdpBrush* brush;
	UINT32 foreColor;
	UINT32 backColor;
	xfContext* xfc = (xfContext*) context;

	xf_lock_x11(xfc, FALSE);

	brush = &(polygon_cb->brush);
	xf_set_rop2(xfc, polygon_cb->bRop2);
	foreColor = freerdp_convert_gdi_order_color(polygon_cb->foreColor, context->settings->ColorDepth, xfc->format, xfc->palette);
	foreColor = xf_gdi_get_color(xfc, foreColor);
	backColor = freerdp_convert_gdi_order_color(polygon_cb->backColor, context->settings->ColorDepth, xfc->format, xfc->palette);
	backColor = xf_gdi_get_color(xfc, backColor);

	npoints = polygon_cb->numPoints + 1;
	points = malloc(sizeof(XPoint) * npoints);

	points[0].x = polygon_cb->xStart;
	points[0].y = polygon_cb->yStart;

	for (i = 0; i < polygon_cb->numPoints; i++)
	{
		points[i + 1].x = polygon_cb->points[i].x;
		points[i + 1].y = polygon_cb->points[i].y;
	}

	switch (polygon_cb->fillMode)
	{
		case GDI_FILL_ALTERNATE: /* alternate */
			XSetFillRule(xfc->display, xfc->gc, EvenOddRule);
			break;

		case GDI_FILL_WINDING: /* winding */
			XSetFillRule(xfc->display, xfc->gc, WindingRule);
			break;

		default:
			WLog_ERR(TAG,  "PolygonCB unknown fillMode: %d", polygon_cb->fillMode);
			break;
	}

	if (brush->style == GDI_BS_PATTERN)
	{
		if (brush->bpp > 1)
		{
			pattern = xf_brush_new(xfc, 8, 8, brush->bpp, brush->data);

			XSetFillStyle(xfc->display, xfc->gc, FillTiled);
			XSetTile(xfc->display, xfc->gc, pattern);
			XSetTSOrigin(xfc->display, xfc->gc, brush->x, brush->y);

			XFillPolygon(xfc->display, xfc->drawing, xfc->gc,
					points, npoints, Complex, CoordModePrevious);

			if (xfc->drawing == xfc->primary)
			{
				XFillPolygon(xfc->display, xfc->drawable, xfc->gc,
						points, npoints, Complex, CoordModePrevious);
			}

			XSetFillStyle(xfc->display, xfc->gc, FillSolid);
			XSetTSOrigin(xfc->display, xfc->gc, 0, 0);
			XFreePixmap(xfc->display, pattern);
		}
		else
		{
			pattern = xf_mono_bitmap_new(xfc, 8, 8, brush->data);

			XSetForeground(xfc->display, xfc->gc, backColor);
			XSetBackground(xfc->display, xfc->gc, foreColor);

			if (polygon_cb->backMode == BACKMODE_TRANSPARENT)
				XSetFillStyle(xfc->display, xfc->gc, FillStippled);
			else if (polygon_cb->backMode == BACKMODE_OPAQUE)
				XSetFillStyle(xfc->display, xfc->gc, FillOpaqueStippled);

			XSetStipple(xfc->display, xfc->gc, pattern);
			XSetTSOrigin(xfc->display, xfc->gc, brush->x, brush->y);

			XFillPolygon(xfc->display, xfc->drawing, xfc->gc,
					points, npoints, Complex, CoordModePrevious);

			if (xfc->drawing == xfc->primary)
			{
				XFillPolygon(xfc->display, xfc->drawable, xfc->gc,
						points, npoints, Complex, CoordModePrevious);
			}

			XSetFillStyle(xfc->display, xfc->gc, FillSolid);
			XSetTSOrigin(xfc->display, xfc->gc, 0, 0);
			XFreePixmap(xfc->display, pattern);
		}
	}
	else
	{
		WLog_ERR(TAG,  "PolygonCB unimplemented brush style:%d", brush->style);
	}

	XSetFunction(xfc->display, xfc->gc, GXcopy);
	free(points);

	xf_unlock_x11(xfc, FALSE);
}

void xf_gdi_ellipse_sc(rdpContext* context, ELLIPSE_SC_ORDER* ellipse_sc)
{
	WLog_ERR(TAG,  "EllipseSC");
}

void xf_gdi_ellipse_cb(rdpContext* context, ELLIPSE_CB_ORDER* ellipse_cb)
{
	WLog_ERR(TAG,  "EllipseCB");
}

void xf_gdi_frame_marker(rdpContext* context, FRAME_MARKER_ORDER* frameMarker)
{
}

void xf_gdi_surface_frame_marker(rdpContext* context, SURFACE_FRAME_MARKER* surface_frame_marker)
{
	rdpSettings* settings;
	xfContext* xfc = (xfContext*) context;

	settings = xfc->instance->settings;

	xf_lock_x11(xfc, FALSE);

	switch (surface_frame_marker->frameAction)
	{
		case SURFACECMD_FRAMEACTION_BEGIN:
			xfc->frame_begin = TRUE;
			xfc->frame_x1 = 0;
			xfc->frame_y1 = 0;
			xfc->frame_x2 = 0;
			xfc->frame_y2 = 0;
			break;

		case SURFACECMD_FRAMEACTION_END:
			xfc->frame_begin = FALSE;
			if ((xfc->frame_x2 > xfc->frame_x1) && (xfc->frame_y2 > xfc->frame_y1))
			{
				gdi_InvalidateRegion(xfc->hdc, xfc->frame_x1, xfc->frame_y1,
					xfc->frame_x2 - xfc->frame_x1, xfc->frame_y2 - xfc->frame_y1);
			}
			if (settings->FrameAcknowledge > 0)
			{
				IFCALL(xfc->instance->update->SurfaceFrameAcknowledge, context, surface_frame_marker->frameId);
			}
			break;
	}

	xf_unlock_x11(xfc, FALSE);
}

static void xf_gdi_surface_update_frame(xfContext* xfc, UINT16 tx, UINT16 ty, UINT16 width, UINT16 height)
{
	if (!xfc->remote_app)
	{
		if (xfc->frame_begin)
		{
			if (xfc->frame_x2 > xfc->frame_x1 && xfc->frame_y2 > xfc->frame_y1)
			{
				xfc->frame_x1 = MIN(xfc->frame_x1, tx);
				xfc->frame_y1 = MIN(xfc->frame_y1, ty);
				xfc->frame_x2 = MAX(xfc->frame_x2, tx + width);
				xfc->frame_y2 = MAX(xfc->frame_y2, ty + height);
			}
			else
			{
				xfc->frame_x1 = tx;
				xfc->frame_y1 = ty;
				xfc->frame_x2 = tx + width;
				xfc->frame_y2 = ty + height;
			}
		}
		else
		{
			gdi_InvalidateRegion(xfc->hdc, tx, ty, width, height);
		}
	}
	else
	{
		gdi_InvalidateRegion(xfc->hdc, tx, ty, width, height);
	}
}

void xf_gdi_surface_bits(rdpContext* context, SURFACE_BITS_COMMAND* cmd)
{
	int i, tx, ty;
	XImage* image;
	BYTE* pSrcData;
	BYTE* pDstData;
	RFX_MESSAGE* message;
	xfContext* xfc = (xfContext*) context;

	xf_lock_x11(xfc, FALSE);

	if (cmd->codecID == RDP_CODEC_ID_REMOTEFX)
	{
		freerdp_client_codecs_prepare(xfc->codecs, FREERDP_CODEC_REMOTEFX);

		message = rfx_process_message(xfc->codecs->rfx, cmd->bitmapData, cmd->bitmapDataLength);

		XSetFunction(xfc->display, xfc->gc, GXcopy);
		XSetFillStyle(xfc->display, xfc->gc, FillSolid);

		XSetClipRectangles(xfc->display, xfc->gc, cmd->destLeft, cmd->destTop,
				(XRectangle*) message->rects, message->numRects, YXBanded);

		if (xfc->bitmap_size < (64 * 64 * 4))
		{
			xfc->bitmap_size = 64 * 64 * 4;
			xfc->bitmap_buffer = (BYTE*) _aligned_realloc(xfc->bitmap_buffer, xfc->bitmap_size, 16);

			if (!xfc->bitmap_buffer)
				return;
		}

		/* Draw the tiles to primary surface, each is 64x64. */
		for (i = 0; i < message->numTiles; i++)
		{
			pSrcData = message->tiles[i]->data;
			pDstData = pSrcData;

			if ((xfc->depth != 24) || (xfc->depth != 32))
			{
				pDstData = xfc->bitmap_buffer;

				freerdp_image_copy(pDstData, xfc->format, -1, 0, 0,
						64, 64, pSrcData, PIXEL_FORMAT_XRGB32, -1, 0, 0, xfc->palette);
			}

			image = XCreateImage(xfc->display, xfc->visual, xfc->depth, ZPixmap, 0,
				(char*) pDstData, 64, 64, xfc->scanline_pad, 0);

			tx = message->tiles[i]->x + cmd->destLeft;
			ty = message->tiles[i]->y + cmd->destTop;

			XPutImage(xfc->display, xfc->primary, xfc->gc, image, 0, 0, tx, ty, 64, 64);
			XFree(image);
		}

		/* Copy the updated region from backstore to the window. */
		for (i = 0; i < message->numRects; i++)
		{
			tx = message->rects[i].x + cmd->destLeft;
			ty = message->rects[i].y + cmd->destTop;

			if (!xfc->remote_app)
			{
				XCopyArea(xfc->display, xfc->primary, xfc->drawable, xfc->gc,
						tx, ty, message->rects[i].width, message->rects[i].height, tx, ty);
			}

			xf_gdi_surface_update_frame(xfc, tx, ty, message->rects[i].width, message->rects[i].height);
		}

		XSetClipMask(xfc->display, xfc->gc, None);
		rfx_message_free(xfc->codecs->rfx, message);
	}
	else if (cmd->codecID == RDP_CODEC_ID_NSCODEC)
	{
		freerdp_client_codecs_prepare(xfc->codecs, FREERDP_CODEC_NSCODEC);

		nsc_process_message(xfc->codecs->nsc, cmd->bpp, cmd->width, cmd->height, cmd->bitmapData, cmd->bitmapDataLength);

		XSetFunction(xfc->display, xfc->gc, GXcopy);
		XSetFillStyle(xfc->display, xfc->gc, FillSolid);

		if (xfc->bitmap_size < (cmd->width * cmd->height * 4))
		{
			xfc->bitmap_size = cmd->width * cmd->height * 4;
			xfc->bitmap_buffer = (BYTE*) _aligned_realloc(xfc->bitmap_buffer, xfc->bitmap_size, 16);

			if (!xfc->bitmap_buffer)
				return;
		}

		pSrcData = xfc->codecs->nsc->BitmapData;
		pDstData = xfc->bitmap_buffer;

		freerdp_image_copy(pDstData, xfc->format, -1, 0, 0,
					cmd->width, cmd->height, pSrcData, PIXEL_FORMAT_XRGB32_VF, -1, 0, 0, xfc->palette);

		image = XCreateImage(xfc->display, xfc->visual, xfc->depth, ZPixmap, 0,
				(char*) pDstData, cmd->width, cmd->height, xfc->scanline_pad, 0);

		XPutImage(xfc->display, xfc->primary, xfc->gc, image, 0, 0,
				cmd->destLeft, cmd->destTop, cmd->width, cmd->height);

		XFree(image);

		if (!xfc->remote_app)
		{
			XCopyArea(xfc->display, xfc->primary, xfc->window->handle, xfc->gc, 
					cmd->destLeft, cmd->destTop, cmd->width, cmd->height,
					cmd->destLeft, cmd->destTop);
		}

		xf_gdi_surface_update_frame(xfc, cmd->destLeft, cmd->destTop, cmd->width, cmd->height);

		XSetClipMask(xfc->display, xfc->gc, None);
	}
	else if (cmd->codecID == RDP_CODEC_ID_NONE)
	{
		XSetFunction(xfc->display, xfc->gc, GXcopy);
		XSetFillStyle(xfc->display, xfc->gc, FillSolid);

		if (xfc->bitmap_size < (cmd->width * cmd->height * 4))
		{
			xfc->bitmap_size = cmd->width * cmd->height * 4;
			xfc->bitmap_buffer = (BYTE*) _aligned_realloc(xfc->bitmap_buffer, xfc->bitmap_size, 16);

			if (!xfc->bitmap_buffer)
				return;
		}

		pSrcData = cmd->bitmapData;
		pDstData = xfc->bitmap_buffer;

		freerdp_image_copy(pDstData, xfc->format, -1, 0, 0,
				cmd->width, cmd->height, pSrcData, PIXEL_FORMAT_XRGB32_VF, -1, 0, 0, xfc->palette);

		image = XCreateImage(xfc->display, xfc->visual, xfc->depth, ZPixmap, 0,
			(char*) pDstData, cmd->width, cmd->height, xfc->scanline_pad, 0);

		XPutImage(xfc->display, xfc->primary, xfc->gc, image, 0, 0,
				cmd->destLeft, cmd->destTop,
				cmd->width, cmd->height);
		XFree(image);

		if (!xfc->remote_app)
		{
<<<<<<< HEAD
			XCopyArea(xfc->display, xfc->primary, xfc->window->handle, xfc->gc,
					cmd->destLeft, cmd->destTop,
					cmd->width, cmd->height, cmd->destLeft, cmd->destTop);
=======
			WLog_ERR(TAG, "Invalid bitmap size - data is %d bytes for %dx%d update",
					cmd->bitmapDataLength, cmd->width, cmd->height);
>>>>>>> 8e93a6d9
		}

		xf_gdi_surface_update_frame(xfc, cmd->destLeft, cmd->destTop, cmd->width, cmd->height);

		XSetClipMask(xfc->display, xfc->gc, None);
	}
	else
	{
		WLog_ERR(TAG, "Unsupported codecID %d", cmd->codecID);
	}

	xf_unlock_x11(xfc, FALSE);
}

void xf_gdi_register_update_callbacks(rdpUpdate* update)
{
	rdpPrimaryUpdate* primary = update->primary;

	update->Palette = xf_gdi_palette_update;
	update->SetBounds = xf_gdi_set_bounds;

	primary->DstBlt = xf_gdi_dstblt;
	primary->PatBlt = xf_gdi_patblt;
	primary->ScrBlt = xf_gdi_scrblt;
	primary->OpaqueRect = xf_gdi_opaque_rect;
	primary->DrawNineGrid = NULL;
	primary->MultiDstBlt = NULL;
	primary->MultiPatBlt = NULL;
	primary->MultiScrBlt = NULL;
	primary->MultiOpaqueRect = xf_gdi_multi_opaque_rect;
	primary->MultiDrawNineGrid = NULL;
	primary->LineTo = xf_gdi_line_to;
	primary->Polyline = xf_gdi_polyline;
	primary->MemBlt = xf_gdi_memblt;
	primary->Mem3Blt = xf_gdi_mem3blt;
	primary->SaveBitmap = NULL;
	primary->GlyphIndex = NULL;
	primary->FastIndex = NULL;
	primary->FastGlyph = NULL;
	primary->PolygonSC = xf_gdi_polygon_sc;
	primary->PolygonCB = xf_gdi_polygon_cb;
	primary->EllipseSC = xf_gdi_ellipse_sc;
	primary->EllipseCB = xf_gdi_ellipse_cb;

	update->SurfaceBits = xf_gdi_surface_bits;
	update->SurfaceFrameMarker = xf_gdi_surface_frame_marker;

	update->altsec->FrameMarker = xf_gdi_frame_marker;
}
<|MERGE_RESOLUTION|>--- conflicted
+++ resolved
@@ -1295,14 +1295,9 @@
 
 		if (!xfc->remote_app)
 		{
-<<<<<<< HEAD
 			XCopyArea(xfc->display, xfc->primary, xfc->window->handle, xfc->gc,
 					cmd->destLeft, cmd->destTop,
 					cmd->width, cmd->height, cmd->destLeft, cmd->destTop);
-=======
-			WLog_ERR(TAG, "Invalid bitmap size - data is %d bytes for %dx%d update",
-					cmd->bitmapDataLength, cmd->width, cmd->height);
->>>>>>> 8e93a6d9
 		}
 
 		xf_gdi_surface_update_frame(xfc, cmd->destLeft, cmd->destTop, cmd->width, cmd->height);
