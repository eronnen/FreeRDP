--- conflicted
+++ resolved
@@ -208,16 +208,8 @@
 {
 	if (keysym == XK_Return)
 	{
-<<<<<<< HEAD
-		if ((xf_kbd_key_pressed(xfi, XK_Alt_L)
-				|| xf_kbd_key_pressed(xfi, XK_Alt_R))
-				&& (xf_kbd_key_pressed(xfi, XK_Control_L)
-						|| xf_kbd_key_pressed(xfi,
-								XK_Control_R)))
-=======
 		if ((xf_kbd_key_pressed(xfc, XK_Alt_L) || xf_kbd_key_pressed(xfc, XK_Alt_R))
 		    && (xf_kbd_key_pressed(xfc, XK_Control_L) || xf_kbd_key_pressed(xfc, XK_Control_R)))
->>>>>>> c66b79ad
 		{
 			/* Ctrl-Alt-Enter: toggle full screen */
 			xf_toggle_fullscreen(xfc);
