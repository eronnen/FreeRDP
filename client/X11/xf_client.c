--- conflicted
+++ resolved
@@ -762,21 +762,18 @@
 	rdpChannels *channels;
 	rdpSettings *settings;
 	ResizeWindowEventArgs e;
-<<<<<<< HEAD
 	xfContext* xfc = (xfContext*) instance->context;
 
-=======
-	RFX_CONTEXT *rfx_context = NULL;
-	NSC_CONTEXT *nsc_context = NULL;
-	xfContext *xfc = (xfContext *) instance->context;
->>>>>>> 2da89cd8
 	cache = instance->context->cache;
 	channels = instance->context->channels;
 	settings = instance->settings;
-	if(!xf_get_pixmap_info(xfc))
+
+	if (!xf_get_pixmap_info(xfc))
 		return FALSE;
+
 	xf_register_graphics(instance->context->graphics);
-	if(xfc->settings->SoftwareGdi)
+
+	if (xfc->settings->SoftwareGdi)
 	{
 		rdpGdi *gdi;
 		UINT32 flags;
@@ -788,37 +785,26 @@
 		gdi_init(instance, flags, NULL);
 		gdi = instance->context->gdi;
 		xfc->primary_buffer = gdi->primary_buffer;
-<<<<<<< HEAD
 
 		xfc->rfx = gdi->rfx_context;
-=======
-		rfx_context = gdi->rfx_context;
->>>>>>> 2da89cd8
 	}
 	else
 	{
 		xfc->srcBpp = instance->settings->ColorDepth;
 		xf_gdi_register_update_callbacks(instance->update);
 		xfc->hdc = gdi_CreateDC(xfc->clrconv, xfc->bpp);
-		if(instance->settings->RemoteFxCodec)
-		{
-<<<<<<< HEAD
+
+		if (instance->settings->RemoteFxCodec)
+		{
 			xfc->rfx = rfx_context_new(FALSE);
-=======
-			rfx_context = (void *) rfx_context_new(FALSE);
-			xfc->rfx_context = rfx_context;
->>>>>>> 2da89cd8
-		}
-		if(instance->settings->NSCodec)
-		{
-<<<<<<< HEAD
+		}
+
+		if (instance->settings->NSCodec)
+		{
 			xfc->nsc = nsc_context_new();
-=======
-			nsc_context = (void *) nsc_context_new();
-			xfc->nsc_context = nsc_context;
->>>>>>> 2da89cd8
-		}
-	}
+		}
+	}
+
 	xfc->originalWidth = settings->DesktopWidth;
 	xfc->originalHeight = settings->DesktopHeight;
 	xfc->currentWidth = xfc->originalWidth;
@@ -828,12 +814,17 @@
 	xfc->offset_y = 0;
 	xfc->width = settings->DesktopWidth;
 	xfc->height = settings->DesktopHeight;
-	if(settings->RemoteApplicationMode)
+
+	if (settings->RemoteApplicationMode)
 		xfc->remote_app = TRUE;
+
 	xf_create_window(xfc);
+
 	ZeroMemory(&gcv, sizeof(gcv));
+
 	if(xfc->modifierMap)
 		XFreeModifiermap(xfc->modifierMap);
+
 	xfc->modifierMap = XGetModifierMapping(xfc->display);
 	xfc->gc = XCreateGC(xfc->display, xfc->drawable, GCGraphicsExposures, &gcv);
 	xfc->primary = XCreatePixmap(xfc->display, xfc->drawable, xfc->width, xfc->height, xfc->depth);
@@ -848,7 +839,8 @@
 	xfc->image = XCreateImage(xfc->display, xfc->visual, xfc->depth, ZPixmap, 0,
 							  (char *) xfc->primary_buffer, xfc->width, xfc->height, xfc->scanline_pad, 0);
 	xfc->bmp_codec_none = (BYTE *) malloc(64 * 64 * 4);
-	if(xfc->settings->SoftwareGdi)
+	
+	if (xfc->settings->SoftwareGdi)
 	{
 		instance->update->BeginPaint = xf_sw_begin_paint;
 		instance->update->EndPaint = xf_sw_end_paint;
@@ -860,8 +852,10 @@
 		instance->update->EndPaint = xf_hw_end_paint;
 		instance->update->DesktopResize = xf_hw_desktop_resize;
 	}
+
 	pointer_cache_register_callbacks(instance->update);
-	if(!xfc->settings->SoftwareGdi)
+
+	if (!xfc->settings->SoftwareGdi)
 	{
 		glyph_cache_register_callbacks(instance->update);
 		brush_cache_register_callbacks(instance->update);
@@ -869,16 +863,19 @@
 		offscreen_cache_register_callbacks(instance->update);
 		palette_cache_register_callbacks(instance->update);
 	}
+
 	instance->context->rail = rail_new(instance->settings);
 	rail_register_update_callbacks(instance->context->rail, instance->update);
 	xf_rail_register_callbacks(xfc, instance->context->rail);
 	freerdp_channels_post_connect(channels, instance);
 	xf_tsmf_init(xfc, xv_port);
 	xf_cliprdr_init(xfc, channels);
+
 	EventArgsInit(&e, "xfreerdp");
 	e.width = settings->DesktopWidth;
 	e.height = settings->DesktopHeight;
 	PubSub_OnResizeWindow(((rdpContext *) xfc)->pubSub, xfc, &e);
+
 	return TRUE;
 }
 
@@ -1031,22 +1028,14 @@
 		rail_free(context->rail);
 		context->rail = NULL;
 	}
-<<<<<<< HEAD
 
 	if (xfc->rfx)
-=======
-	if(xfc->rfx_context)
->>>>>>> 2da89cd8
 	{
 		rfx_context_free(xfc->rfx);
 		xfc->rfx = NULL;
 	}
-<<<<<<< HEAD
 
 	if (xfc->nsc)
-=======
-	if(xfc->nsc_context)
->>>>>>> 2da89cd8
 	{
 		nsc_context_free(xfc->nsc);
 		xfc->nsc = NULL;
