/*
   Android Bookmark Database

   Copyright 2013 Thinstuff Technologies GmbH, Author: Martin Fleisz

   This Source Code Form is subject to the terms of the Mozilla Public License, v. 2.0. 
   If a copy of the MPL was not distributed with this file, You can obtain one at http://mozilla.org/MPL/2.0/.
*/

package com.freerdp.freerdpcore.services;

import java.util.ArrayList;
import java.util.Arrays;
import java.util.List;

import android.content.Context;
import android.provider.BaseColumns;
import android.util.Log;
import android.database.Cursor;
import android.database.sqlite.SQLiteDatabase;
import android.database.sqlite.SQLiteOpenHelper;

public class BookmarkDB extends SQLiteOpenHelper
{
<<<<<<< HEAD
	private static final int DB_VERSION = 5;
=======
	private static final int DB_VERSION = 6;
>>>>>>> 5c61ac97
	private static final String DB_NAME = "bookmarks.db";
	
	public static final String ID = BaseColumns._ID;
	
	public BookmarkDB(Context context)
	{
		super(context, DB_NAME, null, DB_VERSION);		
	}
	
	@Override
	public void onCreate(SQLiteDatabase db)
	{
		String sqlScreenSettings =
			"CREATE TABLE tbl_screen_settings ("
			+ ID + " INTEGER PRIMARY KEY, "
			+ "colors INTEGER DEFAULT 16, "
			+ "resolution INTEGER DEFAULT 0, "
			+ "width, "
			+ "height);";
		
		db.execSQL(sqlScreenSettings);

		String sqlPerformanceFlags =
			"CREATE TABLE tbl_performance_flags ("
			+ ID + " INTEGER PRIMARY KEY, "
			+ "perf_remotefx INTEGER, "
			+ "perf_wallpaper INTEGER, "
			+ "perf_theming INTEGER, "
			+ "perf_full_window_drag INTEGER, "
			+ "perf_menu_animations INTEGER, "
			+ "perf_font_smoothing INTEGER, "
			+ "perf_desktop_composition INTEGER);";

		db.execSQL(sqlPerformanceFlags);
				
		String sqlManualBookmarks = getManualBookmarksCreationString();		
		db.execSQL(sqlManualBookmarks);

			
		// Insert a test entry
		String sqlInsertDefaultScreenEntry = 
			"INSERT INTO tbl_screen_settings ("
			+ "colors, "
			+ "resolution, "
			+ "width, "
			+ "height) "
			+ "VALUES ( "
			+ "32, 1, 1024, 768);";
		db.execSQL(sqlInsertDefaultScreenEntry);		
		db.execSQL(sqlInsertDefaultScreenEntry);		
		
		String sqlInsertDefaultPerfFlags = 
			"INSERT INTO tbl_performance_flags ("
			+ "perf_remotefx, "
			+ "perf_wallpaper, "
			+ "perf_theming, "
			+ "perf_full_window_drag, "
			+ "perf_menu_animations, "
			+ "perf_font_smoothing, "
			+ "perf_desktop_composition) "
			+ "VALUES ( "
			+ "1, 0, 0, 0, 0, 0, 0);";
		db.execSQL(sqlInsertDefaultPerfFlags);
		db.execSQL(sqlInsertDefaultPerfFlags);

		String sqlInsertDefaultSessionEntry = 
			"INSERT INTO tbl_manual_bookmarks ("
			+ "label, "
			+ "hostname, "
			+ "username, "
			+ "password, "
			+ "domain, "
			+ "port, "
			+ "screen_settings, "
			+ "performance_flags, "
			+ "screen_3g, "
			+ "performance_3g, "
			+ "redirect_sdcard, "
			+ "redirect_sound, "
			+ "redirect_microphone, "
			+ "security, "
			+ "remote_program, "
			+ "work_dir, "
<<<<<<< HEAD
			+ "async_channel, "
			+ "async_transport, "
			+ "async_input, "
			+ "async_update, "
			+ "console_mode) "			
=======
			+ "console_mode, "
			+ "debug_level ) "			
>>>>>>> 5c61ac97
			+ "VALUES ( "
			+ "'Test Server', "
			+ "'testservice.afreerdp.com', "
			+ "'', "
			+ "'', "
			+ "'', "
			+ "3389, "
<<<<<<< HEAD
			+ "1, 1, 2, 2, 0, 0, 0, 0, '', '', 1, 1, 1, 1, 0);";
=======
			+ "1, 1, 2, 2, 0, 0, 0, 0, '', '', 0, 0);";
>>>>>>> 5c61ac97
		db.execSQL(sqlInsertDefaultSessionEntry);
	}

	private String getManualBookmarksCreationString()
	{
		return (
			"CREATE TABLE IF NOT EXISTS tbl_manual_bookmarks ("
			+ ID + " INTEGER PRIMARY KEY, "
			+ "label TEXT NOT NULL, "
			+ "hostname TEXT NOT NULL, "
			+ "username TEXT NOT NULL, "
			+ "password TEXT, "
			+ "domain TEXT, "
			+ "port TEXT, "
			+ "screen_settings INTEGER NOT NULL, "
			+ "performance_flags INTEGER NOT NULL, "
			
			+ "enable_gateway_settings INTEGER DEFAULT 0, "
			+ "gateway_hostname TEXT, "
			+ "gateway_port INTEGER DEFAULT 443, "
			+ "gateway_username TEXT, "
			+ "gateway_password TEXT, "
			+ "gateway_domain TEXT, "
                        
			+ "enable_3g_settings INTEGER DEFAULT 0, "
			+ "screen_3g INTEGER NOT NULL, "
			+ "performance_3g INTEGER NOT NULL, "
			+ "redirect_sdcard INTEGER DEFAULT 0, "
			+ "redirect_sound INTEGER DEFAULT 0, "
			+ "redirect_microphone INTEGER DEFAULT 0, "
			+ "security INTEGER, "
			+ "remote_program TEXT, "
			+ "work_dir TEXT, "
			+ "async_channel INTEGER DEFAULT 0, "
			+ "async_transport INTEGER DEFAULT 0, "
			+ "async_input INTEGER DEFAULT 0, "
			+ "async_update INTEGER DEFAULT 0, "
			+ "console_mode INTEGER, "
			+ "debug_level INTEGER DEFAULT 0, "
			
			+ "FOREIGN KEY(screen_settings) REFERENCES tbl_screen_settings(" + ID + "), "
			+ "FOREIGN KEY(performance_flags) REFERENCES tbl_performance_flags(" + ID + "), "
			+ "FOREIGN KEY(screen_3g) REFERENCES tbl_screen_settings(" + ID + "), "
			+ "FOREIGN KEY(performance_3g) REFERENCES tbl_performance_flags(" + ID + ") "
	
			+ ");");		
	}
	
	// from http://stackoverflow.com/questions/3424156/upgrade-sqlite-database-from-one-version-to-another
	@Override
	public void onUpgrade(SQLiteDatabase db, int oldVersion, int newVersion)
	{		
		db.beginTransaction();
	
		// run a table creation with if not exists (we are doing an upgrade, so the table might 
		// not exists yet, it will fail alter and drop)
		db.execSQL(getManualBookmarksCreationString());
		// put in a list the existing columns 
		List<String> columns = GetColumns(db, "tbl_manual_bookmarks");
		// backup table 
		db.execSQL("ALTER TABLE tbl_manual_bookmarks RENAME TO 'temp_tbl_manual_bookmarks'");
		// create new table (with new scheme)
		db.execSQL(getManualBookmarksCreationString());
		// get the intersection with the new columns, this time columns taken from the upgraded table
		columns.retainAll(GetColumns(db, "tbl_manual_bookmarks"));
		// restore data
		String cols = joinStrings(columns, ","); 
		db.execSQL(String.format("INSERT INTO %s (%s) SELECT %s from 'temp_%s", "tbl_manual_bookmarks", cols, cols, "tbl_manual_bookmarks'"));
		// remove backup table
		db.execSQL("DROP table 'temp_tbl_manual_bookmarks'");
		
		db.setTransactionSuccessful();
		db.endTransaction();		
	}
	
	private static List<String> GetColumns(SQLiteDatabase db, String tableName) {
	    List<String> ar = null;
	    Cursor c = null;
	    try {
	        c = db.rawQuery("SELECT * FROM " + tableName + " LIMIT 1", null);
	        if (c != null) {
	            ar = new ArrayList<String>(Arrays.asList(c.getColumnNames()));
	        }
	    } catch (Exception e) {
	        Log.v(tableName, e.getMessage(), e);
	        e.printStackTrace();
	    } finally {
	        if (c != null)
	            c.close();
	    }
	    return ar;
	}

	private static String joinStrings(List<String> list, String delim) {
	    StringBuilder buf = new StringBuilder();
	    int num = list.size();
	    for (int i = 0; i < num; i++) {
	        if (i != 0)
	            buf.append(delim);
	        buf.append((String) list.get(i));
	    }
	    return buf.toString();
	}	
}<|MERGE_RESOLUTION|>--- conflicted
+++ resolved
@@ -22,11 +22,7 @@
 
 public class BookmarkDB extends SQLiteOpenHelper
 {
-<<<<<<< HEAD
-	private static final int DB_VERSION = 5;
-=======
 	private static final int DB_VERSION = 6;
->>>>>>> 5c61ac97
 	private static final String DB_NAME = "bookmarks.db";
 	
 	public static final String ID = BaseColumns._ID;
@@ -110,16 +106,12 @@
 			+ "security, "
 			+ "remote_program, "
 			+ "work_dir, "
-<<<<<<< HEAD
 			+ "async_channel, "
 			+ "async_transport, "
 			+ "async_input, "
 			+ "async_update, "
-			+ "console_mode) "			
-=======
-			+ "console_mode, "
-			+ "debug_level ) "			
->>>>>>> 5c61ac97
+			+ "console_mode) "
+			+ "debug_level ) "
 			+ "VALUES ( "
 			+ "'Test Server', "
 			+ "'testservice.afreerdp.com', "
@@ -127,11 +119,7 @@
 			+ "'', "
 			+ "'', "
 			+ "3389, "
-<<<<<<< HEAD
-			+ "1, 1, 2, 2, 0, 0, 0, 0, '', '', 1, 1, 1, 1, 0);";
-=======
-			+ "1, 1, 2, 2, 0, 0, 0, 0, '', '', 0, 0);";
->>>>>>> 5c61ac97
+			+ "1, 1, 2, 2, 0, 0, 0, 0, '', '', 1, 1, 1, 1, 0, 0);";
 		db.execSQL(sqlInsertDefaultSessionEntry);
 	}
 
