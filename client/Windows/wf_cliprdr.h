--- conflicted
+++ resolved
@@ -24,13 +24,9 @@
 
 #include <Ole2.h>
 #include <ShlObj.h>
-<<<<<<< HEAD
 
 #include "wf_client.h"
-=======
-#include "wf_interface.h"
 #include <freerdp/log.h>
->>>>>>> 8e93a6d9
 
 #define TAG CLIENT_TAG(WIN_CLIPRDR_TAG)
 #ifdef WITH_DEBUG_CLIPRDR
