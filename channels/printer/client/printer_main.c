--- conflicted
+++ resolved
@@ -284,16 +284,12 @@
 	WIN32ERROR error;
 
 	port = malloc(10);
-<<<<<<< HEAD
 	if (!port)
 	{
 		WLog_ERR(TAG, "malloc failed!");
 		return CHANNEL_RC_NO_MEMORY;
 	}
-	snprintf(port, 10, "PRN%d", printer->id);
-=======
 	sprintf_s(port, 10, "PRN%d", printer->id);
->>>>>>> b06d83ba
 
 	printer_dev = (PRINTER_DEVICE*) calloc(1, sizeof(PRINTER_DEVICE));
 	if (!printer_dev)
