/**
 * FreeRDP: A Remote Desktop Protocol Implementation
 * RDP Settings
 *
 * Copyright 2009-2011 Jay Sorg
 * Copyright 2010-2012 Marc-Andre Moreau <marcandre.moreau@gmail.com>
 *
 * Licensed under the Apache License, Version 2.0 (the "License");
 * you may not use this file except in compliance with the License.
 * You may obtain a copy of the License at
 *
 *     http://www.apache.org/licenses/LICENSE-2.0
 *
 * Unless required by applicable law or agreed to in writing, software
 * distributed under the License is distributed on an "AS IS" BASIS,
 * WITHOUT WARRANTIES OR CONDITIONS OF ANY KIND, either express or implied.
 * See the License for the specific language governing permissions and
 * limitations under the License.
 */

#ifndef FREERDP_SETTINGS_H
#define FREERDP_SETTINGS_H

#include <freerdp/api.h>
#include <freerdp/types.h>

/* Performance Flags */
#define PERF_FLAG_NONE                  	0x00000000
#define PERF_DISABLE_WALLPAPER          	0x00000001
#define PERF_DISABLE_FULLWINDOWDRAG    		0x00000002
#define PERF_DISABLE_MENUANIMATIONS     	0x00000004
#define PERF_DISABLE_THEMING            	0x00000008
#define PERF_DISABLE_CURSOR_SHADOW      	0x00000020
#define PERF_DISABLE_CURSORSETTINGS     	0x00000040
#define PERF_ENABLE_FONT_SMOOTHING      	0x00000080
#define PERF_ENABLE_DESKTOP_COMPOSITION 	0x00000100

/* Connection Types */
#define CONNECTION_TYPE_MODEM			0x01
#define CONNECTION_TYPE_BROADBAND_LOW		0x02
#define CONNECTION_TYPE_SATELLITE		0x03
#define CONNECTION_TYPE_BROADBAND_HIGH		0x04
#define CONNECTION_TYPE_WAN			0x05
#define CONNECTION_TYPE_LAN			0x06
#define CONNECTION_TYPE_AUTODETECT		0x07

/* Client to Server (CS) data blocks */
#define CS_CORE			0xC001
#define CS_SECURITY		0xC002
#define CS_NET			0xC003
#define CS_CLUSTER		0xC004
#define CS_MONITOR		0xC005
#define CS_MCS_MSGCHANNEL	0xC006
#define CS_MULTITRANSPORT	0xC008

/* Server to Client (SC) data blocks */
#define SC_CORE			0x0C01
#define SC_SECURITY		0x0C02
#define SC_NET			0x0C03
#define SC_MULTITRANSPORT	0x0C06

/* RDP version */
#define RDP_VERSION_4		0x00080001
#define RDP_VERSION_5_PLUS	0x00080004

/* Color depth */
#define RNS_UD_COLOR_4BPP	0xCA00
#define RNS_UD_COLOR_8BPP	0xCA01
#define RNS_UD_COLOR_16BPP_555	0xCA02
#define RNS_UD_COLOR_16BPP_565	0xCA03
#define RNS_UD_COLOR_24BPP	0xCA04

/* Secure Access Sequence */
#define RNS_UD_SAS_DEL		0xAA03

/* Supported Color Depths */
#define RNS_UD_24BPP_SUPPORT	0x0001
#define RNS_UD_16BPP_SUPPORT	0x0002
#define RNS_UD_15BPP_SUPPORT	0x0004
#define RNS_UD_32BPP_SUPPORT	0x0008

/* Audio Mode */
#define AUDIO_MODE_REDIRECT		0 /* Bring to this computer */
#define AUDIO_MODE_PLAY_ON_SERVER	1 /* Leave at remote computer */
#define AUDIO_MODE_NONE			2 /* Do not play */

/* Early Capability Flags (Client to Server) */
#define RNS_UD_CS_SUPPORT_ERRINFO_PDU		0x0001
#define RNS_UD_CS_WANT_32BPP_SESSION		0x0002
#define RNS_UD_CS_SUPPORT_STATUSINFO_PDU	0x0004
#define RNS_UD_CS_STRONG_ASYMMETRIC_KEYS	0x0008
#define RNS_UD_CS_VALID_CONNECTION_TYPE		0x0020
#define RNS_UD_CS_SUPPORT_MONITOR_LAYOUT_PDU	0x0040
#define RNS_UD_CS_SUPPORT_NETWORK_AUTODETECT	0x0080
#define RNS_UD_CS_SUPPORT_DYNVC_GFX_PROTOCOL	0x0100
#define RNS_UD_CS_SUPPORT_DYNAMIC_TIME_ZONE	0x0200

/* Early Capability Flags (Server to Client) */
#define RNS_UD_SC_EDGE_ACTIONS_SUPPORTED	0x00000001
#define RNS_UD_SC_DYNAMIC_DST_SUPPORTED		0x00000002

/* Cluster Information Flags */
#define REDIRECTION_SUPPORTED			0x00000001
#define REDIRECTED_SESSIONID_FIELD_VALID	0x00000002
#define REDIRECTED_SMARTCARD			0x00000040

#define REDIRECTION_VERSION1			0x00
#define REDIRECTION_VERSION2			0x01
#define REDIRECTION_VERSION3			0x02
#define REDIRECTION_VERSION4			0x03
#define REDIRECTION_VERSION5			0x04
#define REDIRECTION_VERSION6			0x05

#define MONITOR_PRIMARY				0x00000001

/* Encryption Methods */
#define ENCRYPTION_METHOD_NONE			0x00000000
#define ENCRYPTION_METHOD_40BIT			0x00000001
#define ENCRYPTION_METHOD_128BIT		0x00000002
#define ENCRYPTION_METHOD_56BIT			0x00000008
#define ENCRYPTION_METHOD_FIPS			0x00000010

/* Encryption Levels */
#define ENCRYPTION_LEVEL_NONE			0x00000000
#define ENCRYPTION_LEVEL_LOW			0x00000001
#define ENCRYPTION_LEVEL_CLIENT_COMPATIBLE	0x00000002
#define ENCRYPTION_LEVEL_HIGH			0x00000003
#define ENCRYPTION_LEVEL_FIPS			0x00000004

/* Multitransport Types */
#define TRANSPORT_TYPE_UDP_FECR			0x00000001
#define TRANSPORT_TYPE_UDP_FECL			0x00000004
#define TRANSPORT_TYPE_UDP_PREFERRED		0x00000100

/* Static Virtual Channel Options */
#define CHANNEL_OPTION_INITIALIZED		0x80000000
#define CHANNEL_OPTION_ENCRYPT_RDP		0x40000000
#define CHANNEL_OPTION_ENCRYPT_SC		0x20000000
#define CHANNEL_OPTION_ENCRYPT_CS		0x10000000
#define CHANNEL_OPTION_PRI_HIGH			0x08000000
#define CHANNEL_OPTION_PRI_MED			0x04000000
#define CHANNEL_OPTION_PRI_LOW			0x02000000
#define CHANNEL_OPTION_COMPRESS_RDP		0x00800000
#define CHANNEL_OPTION_COMPRESS			0x00400000
#define CHANNEL_OPTION_SHOW_PROTOCOL		0x00200000
#define CHANNEL_REMOTE_CONTROL_PERSISTENT	0x00100000

/* Auto Reconnect Version */
#define AUTO_RECONNECT_VERSION_1		0x00000001

/* Cookie Lengths */
#define MSTSC_COOKIE_MAX_LENGTH			9
#define DEFAULT_COOKIE_MAX_LENGTH		0xFF

/* Order Support */
#define NEG_DSTBLT_INDEX			0x00
#define NEG_PATBLT_INDEX			0x01
#define NEG_SCRBLT_INDEX			0x02
#define NEG_MEMBLT_INDEX			0x03
#define NEG_MEM3BLT_INDEX			0x04
#define NEG_ATEXTOUT_INDEX			0x05
#define NEG_AEXTTEXTOUT_INDEX			0x06
#define NEG_DRAWNINEGRID_INDEX			0x07
#define NEG_LINETO_INDEX			0x08
#define NEG_MULTI_DRAWNINEGRID_INDEX		0x09
#define NEG_OPAQUE_RECT_INDEX			0x0A
#define NEG_SAVEBITMAP_INDEX			0x0B
#define NEG_WTEXTOUT_INDEX			0x0C
#define NEG_MEMBLT_V2_INDEX			0x0D
#define NEG_MEM3BLT_V2_INDEX			0x0E
#define NEG_MULTIDSTBLT_INDEX			0x0F
#define NEG_MULTIPATBLT_INDEX			0x10
#define NEG_MULTISCRBLT_INDEX			0x11
#define NEG_MULTIOPAQUERECT_INDEX		0x12
#define NEG_FAST_INDEX_INDEX			0x13
#define NEG_POLYGON_SC_INDEX			0x14
#define NEG_POLYGON_CB_INDEX			0x15
#define NEG_POLYLINE_INDEX			0x16
#define NEG_UNUSED23_INDEX			0x17
#define NEG_FAST_GLYPH_INDEX			0x18
#define NEG_ELLIPSE_SC_INDEX			0x19
#define NEG_ELLIPSE_CB_INDEX			0x1A
#define NEG_GLYPH_INDEX_INDEX			0x1B
#define NEG_GLYPH_WEXTTEXTOUT_INDEX		0x1C
#define NEG_GLYPH_WLONGTEXTOUT_INDEX		0x1D
#define NEG_GLYPH_WLONGEXTTEXTOUT_INDEX		0x1E
#define NEG_UNUSED31_INDEX			0x1F

/* Glyph Support Level */
#define GLYPH_SUPPORT_NONE			0x0000
#define GLYPH_SUPPORT_PARTIAL			0x0001
#define GLYPH_SUPPORT_FULL			0x0002
#define GLYPH_SUPPORT_ENCODE			0x0003

/* Gateway Usage Method */
#define TSC_PROXY_MODE_NONE_DIRECT		0x0
#define TSC_PROXY_MODE_DIRECT			0x1
#define TSC_PROXY_MODE_DETECT			0x2
#define TSC_PROXY_MODE_DEFAULT			0x3
#define TSC_PROXY_MODE_NONE_DETECT		0x4

/* Gateway Credentials Source */
#define TSC_PROXY_CREDS_MODE_USERPASS		0x0
#define TSC_PROXY_CREDS_MODE_SMARTCARD		0x1
#define TSC_PROXY_CREDS_MODE_ANY		0x2

/* Redirection Flags */
#define LB_TARGET_NET_ADDRESS			0x00000001
#define LB_LOAD_BALANCE_INFO			0x00000002
#define LB_USERNAME				0x00000004
#define LB_DOMAIN				0x00000008
#define LB_PASSWORD				0x00000010
#define LB_DONTSTOREUSERNAME			0x00000020
#define LB_SMARTCARD_LOGON			0x00000040
#define LB_NOREDIRECT				0x00000080
#define LB_TARGET_FQDN				0x00000100
#define LB_TARGET_NETBIOS_NAME			0x00000200
#define LB_TARGET_NET_ADDRESSES			0x00000800
#define LB_CLIENT_TSV_URL			0x00001000
#define LB_SERVER_TSV_CAPABLE			0x00002000

struct _TARGET_NET_ADDRESS
{
	UINT32 Length;
	LPWSTR Address;
};
typedef struct _TARGET_NET_ADDRESS TARGET_NET_ADDRESS;

/* SYSTEM_TIME */
typedef struct
{
	UINT16 wYear;
	UINT16 wMonth;
	UINT16 wDayOfWeek;
	UINT16 wDay;
	UINT16 wHour;
	UINT16 wMinute;
	UINT16 wSecond;
	UINT16 wMilliseconds;
} SYSTEM_TIME;

/* TIME_ZONE_INFORMATION */
struct _TIME_ZONE_INFO
{
	UINT32 bias;
	char standardName[32];
	SYSTEM_TIME standardDate;
	UINT32 standardBias;
	char daylightName[32];
	SYSTEM_TIME daylightDate;
	UINT32 daylightBias;
};
typedef struct _TIME_ZONE_INFO TIME_ZONE_INFO;

/* ARC_CS_PRIVATE_PACKET */
typedef struct
{
	UINT32 cbLen;
	UINT32 version;
	UINT32 logonId;
	BYTE securityVerifier[16];
} ARC_CS_PRIVATE_PACKET;

/* ARC_SC_PRIVATE_PACKET */
typedef struct
{
	UINT32 cbLen;
	UINT32 version;
	UINT32 logonId;
	BYTE arcRandomBits[16];
} ARC_SC_PRIVATE_PACKET;

/* Certificates */

struct rdp_CertBlob
{
	UINT32 length;
	BYTE* data;
};
typedef struct rdp_CertBlob rdpCertBlob;

struct rdp_X509CertChain
{
	UINT32 count;
	rdpCertBlob* array;
};
typedef struct rdp_X509CertChain rdpX509CertChain;

struct rdp_CertInfo
{
	BYTE* Modulus;
	DWORD ModulusLength;
	BYTE exponent[4];
};
typedef struct rdp_CertInfo rdpCertInfo;

struct rdp_certificate
{
	rdpCertInfo cert_info;
	rdpX509CertChain* x509_cert_chain;
};
typedef struct rdp_certificate rdpCertificate;

struct rdp_rsa_key
{
	BYTE* Modulus;
	DWORD ModulusLength;
	BYTE* PrivateExponent;
	DWORD PrivateExponentLength;
	BYTE exponent[4];
};
typedef struct rdp_rsa_key rdpRsaKey;

/* Channels */

struct rdp_channel
{
	char Name[8];
	UINT32 options;
	int ChannelId;
	BOOL joined;
	void* handle;
};
typedef struct rdp_channel rdpChannel;

struct _ADDIN_ARGV
{
	int argc;
	char** argv;
};
typedef struct _ADDIN_ARGV ADDIN_ARGV;

/* Extensions */

struct rdp_ext_set
{
	char name[256]; /* plugin name or path */
	void* data; /* plugin data */
};

/* Bitmap Cache */

struct _BITMAP_CACHE_CELL_INFO
{
	UINT16 numEntries;
	UINT16 maxSize;
};
typedef struct _BITMAP_CACHE_CELL_INFO BITMAP_CACHE_CELL_INFO;

struct _BITMAP_CACHE_V2_CELL_INFO
{
	UINT32 numEntries;
	BOOL persistent;
};
typedef struct _BITMAP_CACHE_V2_CELL_INFO BITMAP_CACHE_V2_CELL_INFO;

/* Glyph Cache */

struct _GLYPH_CACHE_DEFINITION
{
	UINT16 cacheEntries;
	UINT16 cacheMaximumCellSize;
};
typedef struct _GLYPH_CACHE_DEFINITION GLYPH_CACHE_DEFINITION;

/* Monitors */

struct rdp_monitor
{
	INT32 x;
	INT32 y;
	INT32 width;
	INT32 height;
	UINT32 is_primary;
};
typedef struct rdp_monitor rdpMonitor;

/* Device Redirection */

#define RDPDR_DTYP_SERIAL		0x00000001
#define RDPDR_DTYP_PARALLEL		0x00000002
#define RDPDR_DTYP_PRINT		0x00000004
#define RDPDR_DTYP_FILESYSTEM		0x00000008
#define RDPDR_DTYP_SMARTCARD		0x00000020

struct _RDPDR_DEVICE
{
	UINT32 Id;
	UINT32 Type;
	char* Name;
};
typedef struct _RDPDR_DEVICE RDPDR_DEVICE;

struct _RDPDR_DRIVE
{
	UINT32 Id;
	UINT32 Type;
	char* Name;
	char* Path;
};
typedef struct _RDPDR_DRIVE RDPDR_DRIVE;

struct _RDPDR_PRINTER
{
	UINT32 Id;
	UINT32 Type;
	char* Name;
	char* DriverName;
};
typedef struct _RDPDR_PRINTER RDPDR_PRINTER;

struct _RDPDR_SMARTCARD
{
	UINT32 Id;
	UINT32 Type;
	char* Name;
	char* Path;
};
typedef struct _RDPDR_SMARTCARD RDPDR_SMARTCARD;

struct _RDPDR_SERIAL
{
	UINT32 Id;
	UINT32 Type;
	char* Name;
	char* Path;
};
typedef struct _RDPDR_SERIAL RDPDR_SERIAL;

struct _RDPDR_PARALLEL
{
	UINT32 Id;
	UINT32 Type;
	char* Name;
	char* Path;
};
typedef struct _RDPDR_PARALLEL RDPDR_PARALLEL;

/* Settings */

#ifdef __GNUC__
#define ALIGN64	__attribute__((aligned(8)))
#else
#ifdef _WIN32
#define ALIGN64	__declspec(align(8))
#else
#define ALIGN64
#endif
#endif

/**
 * FreeRDP Settings Ids
 * This is generated with a script parsing the rdpSettings data structure
 */

#define FreeRDP_instance					0
#define FreeRDP_ServerMode					16
#define FreeRDP_ShareId						17
#define FreeRDP_PduSource					18
#define FreeRDP_ServerPort					19
#define FreeRDP_ServerHostname					20
#define FreeRDP_Username					21
#define FreeRDP_Password					22
#define FreeRDP_Domain						23
#define FreeRDP_RdpVersion					128
#define FreeRDP_DesktopWidth					129
#define FreeRDP_DesktopHeight					130
#define FreeRDP_ColorDepth					131
#define FreeRDP_ConnectionType					132
#define FreeRDP_ClientBuild					133
#define FreeRDP_ClientHostname					134
#define FreeRDP_ClientProductId					135
#define FreeRDP_EarlyCapabilitiesFlag				136
#define FreeRDP_NetworkAutoDetect				137
#define FreeRDP_SupportAsymetricKeys				138
#define FreeRDP_SupportErrorInfoPdu				139
#define FreeRDP_SupportStatusInfoPdu				140
#define FreeRDP_SupportMonitorLayoutPdu				141
#define FreeRDP_SupportGraphicsPipeline				142
#define FreeRDP_SupportDynamicTimeZone				143
#define FreeRDP_DisableEncryption				192
#define FreeRDP_EncryptionMethods				193
#define FreeRDP_ExtEncryptionMethods				194
#define FreeRDP_EncryptionLevel					195
#define FreeRDP_ServerRandom					196
#define FreeRDP_ServerRandomLength				197
#define FreeRDP_ServerCertificate				198
#define FreeRDP_ServerCertificateLength				199
#define FreeRDP_ChannelCount					256
#define FreeRDP_ChannelDefArraySize				257
#define FreeRDP_ChannelDefArray					258
#define FreeRDP_ClusterInfoFlags				320
#define FreeRDP_RedirectedSessionId				321
#define FreeRDP_ConsoleSession					322
#define FreeRDP_MonitorCount					384
#define FreeRDP_MonitorDefArraySize				385
#define FreeRDP_MonitorDefArray					386
#define FreeRDP_SpanMonitors					387
#define FreeRDP_UseMultimon					388
#define FreeRDP_ForceMultimon					389
#define FreeRDP_MultitransportFlags				512
#define FreeRDP_AlternateShell					640
#define FreeRDP_ShellWorkingDirectory				641
#define FreeRDP_AutoLogonEnabled				704
#define FreeRDP_CompressionEnabled				705
#define FreeRDP_DisableCtrlAltDel				706
#define FreeRDP_EnableWindowsKey				707
#define FreeRDP_MaximizeShell					708
#define FreeRDP_LogonNotify					709
#define FreeRDP_LogonErrors					710
#define FreeRDP_MouseAttached					711
#define FreeRDP_MouseHasWheel					712
#define FreeRDP_RemoteConsoleAudio				713
#define FreeRDP_AudioPlayback					714
#define FreeRDP_AudioCapture					715
#define FreeRDP_VideoDisable					716
#define FreeRDP_PasswordIsSmartcardPin				717
#define FreeRDP_UsingSavedCredentials				718
#define FreeRDP_ForceEncryptedCsPdu				719
#define FreeRDP_IPv6Enabled					768
#define FreeRDP_ClientAddress					769
#define FreeRDP_ClientDir					770
#define FreeRDP_AutoReconnectionEnabled				832
#define FreeRDP_AutoReconnectMaxRetries				833
#define FreeRDP_ClientAutoReconnectCookie			834
#define FreeRDP_ServerAutoReconnectCookie			835
#define FreeRDP_ClientTimeZone					896
#define FreeRDP_DynamicDSTTimeZoneKeyName			897
#define FreeRDP_DynamicDaylightTimeDisabled			898
#define FreeRDP_PerformanceFlags				960
#define FreeRDP_AllowFontSmoothing				961
#define FreeRDP_DisableWallpaper				962
#define FreeRDP_DisableFullWindowDrag				963
#define FreeRDP_DisableMenuAnims				964
#define FreeRDP_DisableThemes					965
#define FreeRDP_DisableCursorShadow				966
#define FreeRDP_DisableCursorBlinking				967
#define FreeRDP_AllowDesktopComposition				968
#define FreeRDP_TlsSecurity					1088
#define FreeRDP_NlaSecurity					1089
#define FreeRDP_RdpSecurity					1090
#define FreeRDP_ExtSecurity					1091
#define FreeRDP_Authentication					1092
#define FreeRDP_RequestedProtocols				1093
#define FreeRDP_SelectedProtocol				1094
#define FreeRDP_NegotiationFlags				1095
#define FreeRDP_NegotiateSecurityLayer				1096
#define FreeRDP_MstscCookieMode					1152
#define FreeRDP_CookieMaxLength					1153
#define FreeRDP_PreconnectionId					1154
#define FreeRDP_PreconnectionBlob				1155
#define FreeRDP_SendPreconnectionPdu				1156
#define FreeRDP_RedirectionFlags				1216
#define FreeRDP_LoadBalanceInfo					1217
#define FreeRDP_LoadBalanceInfoLength				1218
#define FreeRDP_RedirectionUsername				1219
#define FreeRDP_RedirectionUsernameLength			1220
#define FreeRDP_RedirectionDomain				1221
#define FreeRDP_RedirectionDomainLength				1222
#define FreeRDP_RedirectionPassword				1223
#define FreeRDP_RedirectionPasswordLength			1224
#define FreeRDP_RedirectionTargetFQDN				1225
#define FreeRDP_RedirectionTargetFQDNLength			1226
#define FreeRDP_RedirectionTargetNetBiosName			1227
#define FreeRDP_RedirectionTargetNetBiosNameLength		1228
#define FreeRDP_RedirectionTsvUrl				1229
#define FreeRDP_RedirectionTsvUrlLength				1230
#define FreeRDP_TargetNetAddressCount				1231
#define FreeRDP_TargetNetAddresses				1232
#define FreeRDP_Password51					1280
#define FreeRDP_Password51Length				1281
#define FreeRDP_KerberosKdc					1344
#define FreeRDP_KerberosRealm					1345
#define FreeRDP_IgnoreCertificate				1408
#define FreeRDP_CertificateName					1409
#define FreeRDP_CertificateFile					1410
#define FreeRDP_PrivateKeyFile					1411
#define FreeRDP_RdpKeyFile					1412
#define FreeRDP_RdpServerRsaKey					1413
#define FreeRDP_RdpServerCertificate				1414
#define FreeRDP_Workarea					1536
#define FreeRDP_Fullscreen					1537
#define FreeRDP_PercentScreen					1538
#define FreeRDP_GrabKeyboard					1539
#define FreeRDP_Decorations					1540
#define FreeRDP_MouseMotion					1541
#define FreeRDP_WindowTitle					1542
#define FreeRDP_ParentWindowId					1543
#define FreeRDP_AsyncInput					1544
#define FreeRDP_AsyncUpdate					1545
#define FreeRDP_AsyncChannels					1546
#define FreeRDP_ToggleFullscreen				1547
#define FreeRDP_SoftwareGdi					1601
#define FreeRDP_LocalConnection					1602
#define FreeRDP_AuthenticationOnly				1603
#define FreeRDP_CredentialsFromStdin				1604
#define FreeRDP_ComputerName					1664
#define FreeRDP_ConnectionFile					1728
#define FreeRDP_HomePath					1792
#define FreeRDP_ConfigPath					1793
#define FreeRDP_CurrentPath					1794
#define FreeRDP_DumpRemoteFx					1856
#define FreeRDP_PlayRemoteFx					1857
#define FreeRDP_DumpRemoteFxFile				1858
#define FreeRDP_PlayRemoteFxFile				1859
#define FreeRDP_GatewayUsageMethod				1984
#define FreeRDP_GatewayPort					1985
#define FreeRDP_GatewayHostname					1986
#define FreeRDP_GatewayUsername					1987
#define FreeRDP_GatewayPassword					1988
#define FreeRDP_GatewayDomain					1989
#define FreeRDP_GatewayCredentialsSource			1990
#define FreeRDP_GatewayUseSameCredentials			1991
#define FreeRDP_RemoteApplicationMode				2112
#define FreeRDP_RemoteApplicationName				2113
#define FreeRDP_RemoteApplicationIcon				2114
#define FreeRDP_RemoteApplicationProgram			2115
#define FreeRDP_RemoteApplicationFile				2116
#define FreeRDP_RemoteApplicationGuid				2117
#define FreeRDP_RemoteApplicationCmdLine			2118
#define FreeRDP_RemoteApplicationExpandCmdLine			2119
#define FreeRDP_RemoteApplicationExpandWorkingDir		2120
#define FreeRDP_DisableRemoteAppCapsCheck			2121
#define FreeRDP_RemoteAppNumIconCaches				2122
#define FreeRDP_RemoteAppNumIconCacheEntries			2123
#define FreeRDP_RemoteAppLanguageBarSupported			2124
#define FreeRDP_ReceivedCapabilities				2240
#define FreeRDP_ReceivedCapabilitiesSize			2241
#define FreeRDP_OsMajorType					2304
#define FreeRDP_OsMinorType					2305
#define FreeRDP_RefreshRect					2306
#define FreeRDP_SuppressOutput					2307
#define FreeRDP_FastPathOutput					2308
#define FreeRDP_SaltedChecksum					2309
#define FreeRDP_LongCredentialsSupported			2310
#define FreeRDP_NoBitmapCompressionHeader			2311
#define FreeRDP_DesktopResize					2368
#define FreeRDP_DrawAllowDynamicColorFidelity			2369
#define FreeRDP_DrawAllowColorSubsampling			2370
#define FreeRDP_DrawAllowSkipAlpha				2371
#define FreeRDP_OrderSupport					2432
#define FreeRDP_BitmapCacheV3Enabled				2433
#define FreeRDP_AltSecFrameMarkerSupport			2434
#define FreeRDP_BitmapCacheEnabled				2497
#define FreeRDP_BitmapCacheVersion				2498
#define FreeRDP_AllowCacheWaitingList				2499
#define FreeRDP_BitmapCachePersistEnabled			2500
#define FreeRDP_BitmapCacheV2NumCells				2501
#define FreeRDP_BitmapCacheV2CellInfo				2502
#define FreeRDP_ColorPointerFlag				2560
#define FreeRDP_PointerCacheSize				2561
#define FreeRDP_KeyboardLayout					2624
#define FreeRDP_KeyboardType					2625
#define FreeRDP_KeyboardSubType					2626
#define FreeRDP_KeyboardFunctionKey				2627
#define FreeRDP_ImeFileName					2628
#define FreeRDP_UnicodeInput					2629
#define FreeRDP_FastPathInput					2630
#define FreeRDP_BrushSupportLevel				2688
#define FreeRDP_GlyphSupportLevel				2752
#define FreeRDP_GlyphCache					2753
#define FreeRDP_FragCache					2754
#define FreeRDP_OffscreenSupportLevel				2816
#define FreeRDP_OffscreenCacheSize				2817
#define FreeRDP_OffscreenCacheEntries				2818
#define FreeRDP_VirtualChannelCompressionFlags			2880
#define FreeRDP_VirtualChannelChunkSize				2881
#define FreeRDP_SoundBeepsEnabled				2944
#define FreeRDP_MultifragMaxRequestSize				3328
#define FreeRDP_LargePointerFlag				3392
#define FreeRDP_CompDeskSupportLevel				3456
#define FreeRDP_SurfaceCommandsEnabled				3520
#define FreeRDP_FrameMarkerCommandEnabled			3521
#define FreeRDP_RemoteFxOnly					3648
#define FreeRDP_RemoteFxCodec					3649
#define FreeRDP_RemoteFxCodecId					3650
#define FreeRDP_RemoteFxCodecMode				3651
#define FreeRDP_RemoteFxImageCodec				3652
#define FreeRDP_NSCodec						3712
#define FreeRDP_NSCodecId					3713
#define FreeRDP_FrameAcknowledge				3714
#define FreeRDP_JpegCodec					3776
#define FreeRDP_JpegCodecId					3777
#define FreeRDP_JpegQuality					3778
#define FreeRDP_BitmapCacheV3CodecId				3904
#define FreeRDP_DrawNineGridEnabled				3968
#define FreeRDP_DrawNineGridCacheSize				3969
#define FreeRDP_DrawNineGridCacheEntries			3970
#define FreeRDP_DrawGdiPlusEnabled				4032
#define FreeRDP_DrawGdiPlusCacheEnabled				4033
#define FreeRDP_DeviceRedirection				4160
#define FreeRDP_DeviceCount					4161
#define FreeRDP_DeviceArraySize					4162
#define FreeRDP_DeviceArray					4163
#define FreeRDP_RedirectDrives					4288
#define FreeRDP_RedirectHomeDrive				4289
#define FreeRDP_DrivesToRedirect				4290
#define FreeRDP_RedirectSmartCards				4416
#define FreeRDP_RedirectPrinters				4544
#define FreeRDP_RedirectSerialPorts				4672
#define FreeRDP_RedirectParallelPorts				4673
#define FreeRDP_RedirectClipboard				4800
#define FreeRDP_StaticChannelCount				4928
#define FreeRDP_StaticChannelArraySize				4929
#define FreeRDP_StaticChannelArray				4930
#define FreeRDP_DynamicChannelCount				5056
#define FreeRDP_DynamicChannelArraySize				5057
#define FreeRDP_DynamicChannelArray				5058

/**
 * FreeRDP Settings Data Structure
 */

struct rdp_settings
{
	/**
	 * WARNING: this data structure is carefully padded for ABI stability!
	 * Keeping this area clean is particularly challenging, so unless you are
	 * a trusted developer you should NOT take the liberty of adding your own
	 * options straight into the ABI stable zone. Instead, append them to the
	 * very end of this data structure, in the zone marked as ABI unstable.
	 */

	ALIGN64 void* instance; /* 0 */
	UINT64 padding001[16 - 1]; /* 1 */

	/* Core Parameters */
	ALIGN64 BOOL ServerMode; /* 16 */
	ALIGN64 UINT32 ShareId; /* 17 */
	ALIGN64 UINT32 PduSource; /* 18 */
	ALIGN64 UINT32 ServerPort; /* 19 */
	ALIGN64 char* ServerHostname; /* 20 */
	ALIGN64 char* Username; /* 21 */
	ALIGN64 char* Password; /* 22 */
	ALIGN64 char* Domain; /* 23 */
	UINT64 padding0064[64 - 24]; /* 24 */
	UINT64 padding0128[128 - 64]; /* 64 */

	/**
	 * GCC User Data Blocks
	 */

	/* Client/Server Core Data */
	ALIGN64 UINT32 RdpVersion; /* 128 */
	ALIGN64 UINT32 DesktopWidth; /* 129 */
	ALIGN64 UINT32 DesktopHeight; /* 130 */
	ALIGN64 UINT32 ColorDepth; /* 131 */
	ALIGN64 UINT32 ConnectionType; /* 132 */
	ALIGN64 UINT32 ClientBuild; /* 133 */
	ALIGN64 char* ClientHostname; /* 134 */
	ALIGN64 char* ClientProductId; /* 135 */
	ALIGN64 UINT32 EarlyCapabilitiesFlag; /* 136 */
	ALIGN64 BOOL NetworkAutoDetect; /* 137 */
	ALIGN64 BOOL SupportAsymetricKeys; /* 138 */
	ALIGN64 BOOL SupportErrorInfoPdu; /* 139 */
	ALIGN64 BOOL SupportStatusInfoPdu; /* 140 */
	ALIGN64 BOOL SupportMonitorLayoutPdu; /* 141 */
	ALIGN64 BOOL SupportGraphicsPipeline; /* 142 */
	ALIGN64 BOOL SupportDynamicTimeZone; /* 143 */
	UINT64 padding0192[192 - 143]; /* 143 */

	/* Client/Server Security Data */
	ALIGN64 BOOL DisableEncryption; /* 192 */
	ALIGN64 UINT32 EncryptionMethods; /* 193 */
	ALIGN64 UINT32 ExtEncryptionMethods; /* 194 */
	ALIGN64 UINT32 EncryptionLevel; /* 195 */
	ALIGN64 BYTE* ServerRandom; /* 196 */
	ALIGN64 DWORD ServerRandomLength; /* 197 */
	ALIGN64 BYTE* ServerCertificate; /* 198 */
	ALIGN64 DWORD ServerCertificateLength; /* 199 */
	UINT64 padding0256[256 - 200]; /* 200 */

	/* Client Network Data */
	ALIGN64 UINT32 ChannelCount; /* 256 */
	ALIGN64 UINT32 ChannelDefArraySize; /* 257 */
	ALIGN64 rdpChannel* ChannelDefArray; /* 258 */
	UINT64 padding0320[320 - 259]; /* 259 */

	/* Client Cluster Data */
	ALIGN64 UINT32 ClusterInfoFlags; /* 320 */
	ALIGN64 UINT32 RedirectedSessionId; /* 321 */
	ALIGN64 BOOL ConsoleSession; /* 322 */
	UINT64 padding0384[384 - 323]; /* 323 */

	/* Client Monitor Data */
	ALIGN64 int MonitorCount; /* 384 */
	ALIGN64 UINT32 MonitorDefArraySize; /* 385 */
	ALIGN64 rdpMonitor* MonitorDefArray; /* 386 */
	ALIGN64 BOOL SpanMonitors; /* 387 */
	ALIGN64 BOOL UseMultimon; /* 388 */
	ALIGN64 BOOL ForceMultimon; /* 389 */
	UINT64 padding0448[448 - 390]; /* 390 */

	/* Client Message Channel Data */
	UINT64 padding0512[512 - 448]; /* 448 */

	/* Client Multitransport Channel Data */
	ALIGN64 UINT32 MultitransportFlags; /* 512 */
	UINT64 padding0576[576 - 513]; /* 513 */
	UINT64 padding0640[640 - 576]; /* 576 */

	/*
	 * Client Info
	 */

	/* Client Info (Shell) */
	ALIGN64 char* AlternateShell; /* 640 */
	ALIGN64 char* ShellWorkingDirectory; /* 641 */
	UINT64 padding0704[704 - 642]; /* 642 */

	/* Client Info Flags */
	ALIGN64 BOOL AutoLogonEnabled; /* 704 */
	ALIGN64 BOOL CompressionEnabled; /* 705 */
	ALIGN64 BOOL DisableCtrlAltDel; /* 706 */
	ALIGN64 BOOL EnableWindowsKey; /* 707 */
	ALIGN64 BOOL MaximizeShell; /* 708 */
	ALIGN64 BOOL LogonNotify; /* 709 */
	ALIGN64 BOOL LogonErrors; /* 710 */
	ALIGN64 BOOL MouseAttached; /* 711 */
	ALIGN64 BOOL MouseHasWheel; /* 712 */
	ALIGN64 BOOL RemoteConsoleAudio; /* 713 */
	ALIGN64 BOOL AudioPlayback; /* 714 */
	ALIGN64 BOOL AudioCapture; /* 715 */
	ALIGN64 BOOL VideoDisable; /* 716 */
	ALIGN64 BOOL PasswordIsSmartcardPin; /* 717 */
	ALIGN64 BOOL UsingSavedCredentials; /* 718 */
	ALIGN64 BOOL ForceEncryptedCsPdu; /* 719 */
	UINT64 padding0768[768 - 720]; /* 720 */

	/* Client Info (Extra) */
	ALIGN64 BOOL IPv6Enabled; /* 768 */
	ALIGN64 char* ClientAddress; /* 769 */
	ALIGN64 char* ClientDir; /* 770 */
	UINT64 padding0832[832 - 771]; /* 771 */

	/* Client Info (Auto Reconnection) */
	ALIGN64 BOOL AutoReconnectionEnabled; /* 832 */
	ALIGN64 UINT32 AutoReconnectMaxRetries; /* 833 */
	ALIGN64 ARC_CS_PRIVATE_PACKET* ClientAutoReconnectCookie; /* 834 */
	ALIGN64 ARC_SC_PRIVATE_PACKET* ServerAutoReconnectCookie; /* 835 */
	UINT64 padding0896[896 - 835]; /* 835 */

	/* Client Info (Time Zone) */
	ALIGN64 TIME_ZONE_INFO* ClientTimeZone; /* 896 */
	ALIGN64 char* DynamicDSTTimeZoneKeyName; /* 897 */
	ALIGN64 BOOL DynamicDaylightTimeDisabled; /* 898 */
	UINT64 padding0960[960 - 899]; /* 899 */

	/* Client Info (Performance Flags) */
	ALIGN64 UINT32 PerformanceFlags; /* 960 */
	ALIGN64 BOOL AllowFontSmoothing; /* 961 */
	ALIGN64 BOOL DisableWallpaper; /* 962 */
	ALIGN64 BOOL DisableFullWindowDrag; /* 963 */
	ALIGN64 BOOL DisableMenuAnims; /* 964 */
	ALIGN64 BOOL DisableThemes; /* 965 */
	ALIGN64 BOOL DisableCursorShadow; /* 966 */
	ALIGN64 BOOL DisableCursorBlinking; /* 967 */
	ALIGN64 BOOL AllowDesktopComposition; /* 968 */
	UINT64 padding1024[1024 - 969]; /* 969 */
	UINT64 padding1088[1088 - 1024]; /* 1024 */

	/**
	 * X.224 Connection Request/Confirm
	 */

	/* Protocol Security */
	ALIGN64 BOOL TlsSecurity; /* 1088 */
	ALIGN64 BOOL NlaSecurity; /* 1089 */
	ALIGN64 BOOL RdpSecurity; /* 1090 */
	ALIGN64 BOOL ExtSecurity; /* 1091 */
	ALIGN64 BOOL Authentication; /* 1092 */
	ALIGN64 UINT32 RequestedProtocols; /* 1093 */
	ALIGN64 UINT32 SelectedProtocol; /* 1094 */
	ALIGN64 UINT32 NegotiationFlags; /* 1095 */
	ALIGN64 BOOL NegotiateSecurityLayer; /* 1096 */
	UINT64 padding1152[1152 - 1097]; /* 1097 */

	/* Connection Cookie */
	ALIGN64 BOOL MstscCookieMode; /* 1152 */
	ALIGN64 UINT32 CookieMaxLength; /* 1153 */
	ALIGN64 UINT32 PreconnectionId; /* 1154 */
	ALIGN64 char* PreconnectionBlob; /* 1155 */
	ALIGN64 BOOL SendPreconnectionPdu; /* 1156 */
	UINT64 padding1216[1216 - 1057]; /* 1157 */

	/* Server Redirection */
	ALIGN64 UINT32 RedirectionFlags; /* 1216 */
	ALIGN64 BYTE* LoadBalanceInfo; /* 1217 */
	ALIGN64 UINT32 LoadBalanceInfoLength; /* 1218 */
	ALIGN64 BYTE* RedirectionUsername; /* 1219 */
	ALIGN64 UINT32 RedirectionUsernameLength; /* 1220 */
	ALIGN64 BYTE* RedirectionDomain; /* 1221 */
	ALIGN64 UINT32 RedirectionDomainLength; /* 1222 */
	ALIGN64 BYTE* RedirectionPassword; /* 1223 */
	ALIGN64 UINT32 RedirectionPasswordLength; /* 1224 */
	ALIGN64 BYTE* RedirectionTargetFQDN; /* 1225 */
	ALIGN64 UINT32 RedirectionTargetFQDNLength; /* 1226 */
	ALIGN64 BYTE* RedirectionTargetNetBiosName; /* 1227 */
	ALIGN64 UINT32 RedirectionTargetNetBiosNameLength; /* 1228 */
	ALIGN64 BYTE* RedirectionTsvUrl; /* 1229 */
	ALIGN64 UINT32 RedirectionTsvUrlLength; /* 1230 */
	ALIGN64 UINT32 TargetNetAddressCount; /* 1231 */
	ALIGN64 TARGET_NET_ADDRESS* TargetNetAddresses; /* 1232 */
	UINT64 padding1280[1280 - 1233]; /* 1233 */

	/**
	 * Security
	 */

	/* Credentials Cache */
	ALIGN64 BYTE* Password51; /* 1280 */
	ALIGN64 DWORD Password51Length; /* 1281 */
	UINT64 padding1344[1344 - 1282]; /* 1282 */

	/* Kerberos Authentication */
	ALIGN64 char* KerberosKdc; /* 1344 */
	ALIGN64 char* KerberosRealm; /* 1345 */
	UINT64 padding1408[1408 - 1346]; /* 1346 */

	/* Server Certificate */
	ALIGN64 BOOL IgnoreCertificate; /* 1408 */
	ALIGN64 char* CertificateName; /* 1409 */
	ALIGN64 char* CertificateFile; /* 1410 */
	ALIGN64 char* PrivateKeyFile; /* 1411 */
	ALIGN64 char* RdpKeyFile; /* 1412 */
	ALIGN64 rdpRsaKey* RdpServerRsaKey; /* 1413 */
	ALIGN64 rdpCertificate* RdpServerCertificate; /* 1414 */
	UINT64 padding1472[1472 - 1350]; /* 1415 */
	UINT64 padding1536[1536 - 1472]; /* 1472 */

	/**
	 * User Interface
	 */

	/* Window Settings */
	ALIGN64 BOOL Workarea; /* 1536 */
	ALIGN64 BOOL Fullscreen; /* 1537 */
	ALIGN64 UINT32 PercentScreen; /* 1538 */
	ALIGN64 BOOL GrabKeyboard; /* 1539 */
	ALIGN64 BOOL Decorations; /* 1540 */
	ALIGN64 BOOL MouseMotion; /* 1541 */
	ALIGN64 char* WindowTitle; /* 1542 */
	ALIGN64 UINT64 ParentWindowId; /* 1543 */
	ALIGN64 BOOL AsyncInput; /* 1544 */
	ALIGN64 BOOL AsyncUpdate; /* 1545 */
	ALIGN64 BOOL AsyncChannels; /* 1546 */
<<<<<<< HEAD
	ALIGN64 BOOL AsyncTransport; /* 1547 */
	ALIGN64 BOOL ToggleFullscreen; /* 1548 */
=======
	ALIGN64 BOOL ToggleFullscreen; /* 1547 */
	ALIGN64 char* WmClass; /* 1548 */
>>>>>>> 6f69b8a2
	UINT64 padding1600[1600 - 1549]; /* 1549 */

	/* Miscellaneous */
	ALIGN64 BOOL SoftwareGdi; /* 1601 */
	ALIGN64 BOOL LocalConnection; /* 1602 */
	ALIGN64 BOOL AuthenticationOnly; /* 1603 */
	ALIGN64 BOOL CredentialsFromStdin; /* 1604 */
	UINT64 padding1664[1664 - 1605]; /* 1605 */

	/* Names */
	ALIGN64 char* ComputerName; /* 1664 */
	UINT64 padding1728[1728 - 1605]; /* 1665 */

	/* Files */
	ALIGN64 char* ConnectionFile; /* 1728 */
	UINT64 padding1792[1792 - 1729]; /* 1729 */

	/* Paths */
	ALIGN64 char* HomePath; /* 1792 */
	ALIGN64 char* ConfigPath; /* 1793 */
	ALIGN64 char* CurrentPath; /* 1794 */
	UINT64 padding1856[1856 - 1795]; /* 1795 */

	/* Recording */
	ALIGN64 BOOL DumpRemoteFx; /* 1856 */
	ALIGN64 BOOL PlayRemoteFx; /* 1857 */
	ALIGN64 char* DumpRemoteFxFile; /* 1858 */
	ALIGN64 char* PlayRemoteFxFile; /* 1859 */
	UINT64 padding1920[1920 - 1860]; /* 1860 */
	UINT64 padding1984[1984 - 1920]; /* 1920 */

	/**
	 * Gateway
	 */

	/* Gateway */
	ALIGN64 BOOL GatewayUsageMethod; /* 1984 */
	ALIGN64 UINT32 GatewayPort; /* 1985 */
	ALIGN64 char* GatewayHostname; /* 1986 */
	ALIGN64 char* GatewayUsername; /* 1987 */
	ALIGN64 char* GatewayPassword; /* 1988 */
	ALIGN64 char* GatewayDomain; /* 1989 */
	ALIGN64 UINT32 GatewayCredentialsSource; /* 1990 */
	ALIGN64 BOOL GatewayUseSameCredentials; /* 1991 */
	UINT64 padding2048[2048 - 1992]; /* 1992 */
	UINT64 padding2112[2112 - 2048]; /* 2048 */

	/**
	 * RemoteApp
	 */

	/* RemoteApp */
	ALIGN64 BOOL RemoteApplicationMode; /* 2112 */
	ALIGN64 char* RemoteApplicationName; /* 2113 */
	ALIGN64 char* RemoteApplicationIcon; /* 2114 */
	ALIGN64 char* RemoteApplicationProgram; /* 2115 */
	ALIGN64 char* RemoteApplicationFile; /* 2116 */
	ALIGN64 char* RemoteApplicationGuid; /* 2117 */
	ALIGN64 char* RemoteApplicationCmdLine; /* 2118 */
	ALIGN64 DWORD RemoteApplicationExpandCmdLine; /* 2119 */
	ALIGN64 DWORD RemoteApplicationExpandWorkingDir; /* 2120 */
	ALIGN64 DWORD DisableRemoteAppCapsCheck; /* 2121 */
	ALIGN64 UINT32 RemoteAppNumIconCaches; /* 2122 */
	ALIGN64 UINT32 RemoteAppNumIconCacheEntries; /* 2123 */
	ALIGN64 BOOL RemoteAppLanguageBarSupported; /* 2124 */
	UINT64 padding2176[2176 - 2125]; /* 2125 */
	UINT64 padding2240[2240 - 2124]; /* 2176 */

	/**
	 * Mandatory Capabilities
	 */

	/* Capabilities */
	ALIGN64 BYTE* ReceivedCapabilities; /* 2240 */
	ALIGN64 UINT32 ReceivedCapabilitiesSize; /* 2241 */
	UINT64 padding2304[2304 - 2242]; /* 2242 */

	/* General Capabilities */
	ALIGN64 UINT32 OsMajorType; /* 2304 */
	ALIGN64 UINT32 OsMinorType; /* 2305 */
	ALIGN64 BOOL RefreshRect; /* 2306 */
	ALIGN64 BOOL SuppressOutput; /* 2307 */
	ALIGN64 BOOL FastPathOutput; /* 2308 */
	ALIGN64 BOOL SaltedChecksum; /* 2309 */
	ALIGN64 BOOL LongCredentialsSupported; /* 2310 */
	ALIGN64 BOOL NoBitmapCompressionHeader; /* 2311 */
	UINT64 padding2368[2368 - 2312]; /* 2312 */

	/* Bitmap Capabilities */
	ALIGN64 BOOL DesktopResize; /* 2368 */
	ALIGN64 BOOL DrawAllowDynamicColorFidelity; /* 2369 */
	ALIGN64 BOOL DrawAllowColorSubsampling; /* 2370 */
	ALIGN64 BOOL DrawAllowSkipAlpha; /* 2371 */
	UINT64 padding2432[2432 - 2372]; /* 2372 */

	/* Order Capabilities */
	ALIGN64 BYTE* OrderSupport; /* 2432 */
	ALIGN64 BOOL BitmapCacheV3Enabled; /* 2433 */
	ALIGN64 BOOL AltSecFrameMarkerSupport; /* 2434 */
	UINT64 padding2496[2496 - 2435]; /* 2435 */

	/* Bitmap Cache Capabilities */
	ALIGN64 BOOL BitmapCacheEnabled; /* 2497 */
	ALIGN64 UINT32 BitmapCacheVersion; /* 2498 */
	ALIGN64 BOOL AllowCacheWaitingList; /* 2499 */
	ALIGN64 BOOL BitmapCachePersistEnabled; /* 2500 */
	ALIGN64 UINT32 BitmapCacheV2NumCells; /* 2501 */
	ALIGN64 BITMAP_CACHE_V2_CELL_INFO* BitmapCacheV2CellInfo; /* 2502 */
	UINT64 padding2560[2560 - 2503]; /* 2503 */

	/* Pointer Capabilities */
	ALIGN64 BOOL ColorPointerFlag; /* 2560 */
	ALIGN64 UINT32 PointerCacheSize; /* 2561 */
	UINT64 padding2624[2624 - 2562]; /* 2562 */

	/* Input Capabilities */
	ALIGN64 UINT32 KeyboardLayout; /* 2624 */
	ALIGN64 UINT32 KeyboardType; /* 2625 */
	ALIGN64 UINT32 KeyboardSubType; /* 2626 */
	ALIGN64 UINT32 KeyboardFunctionKey; /* 2627 */
	ALIGN64 char* ImeFileName; /* 2628 */
	ALIGN64 BOOL UnicodeInput; /* 2629 */
	ALIGN64 BOOL FastPathInput; /* 2630 */
	UINT64 padding2688[2688 - 2631]; /* 2631 */

	/* Brush Capabilities */
	ALIGN64 UINT32 BrushSupportLevel; /* 2688 */
	UINT64 padding2752[2752 - 2689]; /* 2689 */

	/* Glyph Cache Capabilities */
	ALIGN64 UINT32 GlyphSupportLevel; /* 2752 */
	ALIGN64 GLYPH_CACHE_DEFINITION* GlyphCache; /* 2753 */
	ALIGN64 GLYPH_CACHE_DEFINITION* FragCache; /* 2754 */
	UINT64 padding2816[2816 - 2755]; /* 2755 */

	/* Offscreen Bitmap Cache */
	ALIGN64 UINT32 OffscreenSupportLevel; /* 2816 */
	ALIGN64 UINT32 OffscreenCacheSize; /* 2817 */
	ALIGN64 UINT32 OffscreenCacheEntries; /* 2818 */
	UINT64 padding2880[2880 - 2819]; /* 2819 */

	/* Virtual Channel Capabilities */
	ALIGN64 UINT32 VirtualChannelCompressionFlags; /* 2880 */
	ALIGN64 UINT32 VirtualChannelChunkSize; /* 2881 */
	UINT64 padding2944[2944 - 2882]; /* 2882 */

	/* Sound Capabilities */
	ALIGN64 BOOL SoundBeepsEnabled; /* 2944 */
	UINT64 padding3008[3008 - 2945]; /* 2945 */
	UINT64 padding3072[3072 - 3008]; /* 3008 */

	/**
	 * Optional Capabilities
	 */

	/* Bitmap Cache Host Capabilities */
	UINT64 padding3136[3136 - 3072]; /* 3072 */

	/* Control Capabilities */
	UINT64 padding3200[3200 - 3136]; /* 3136 */

	/* Window Activation Capabilities */
	UINT64 padding3264[3264 - 3200]; /* 3200 */

	/* Font Capabilities */
	UINT64 padding3328[3328 - 3200]; /* 3264 */

	/* Multifragment Update Capabilities */
	ALIGN64 UINT32 MultifragMaxRequestSize; /* 3328 */
	UINT64 padding3392[3392 - 3329]; /* 3329 */

	/* Large Pointer Update Capabilities */
	ALIGN64 UINT32 LargePointerFlag; /* 3392 */
	UINT64 padding3456[3456 - 3393]; /* 3393 */

	/* Desktop Composition Capabilities */
	ALIGN64 UINT32 CompDeskSupportLevel; /* 3456 */
	UINT64 padding3520[3520 - 3457]; /* 3457 */

	/* Surface Commands Capabilities */
	ALIGN64 BOOL SurfaceCommandsEnabled; /* 3520 */
	ALIGN64 BOOL FrameMarkerCommandEnabled; /* 3521 */
	UINT64 padding3584[3584 - 3522]; /* 3522 */
	UINT64 padding3648[3648 - 3584]; /* 3584 */

	/*
	 * Bitmap Codecs Capabilities
	 */

	/* RemoteFX */
	ALIGN64 BOOL RemoteFxOnly; /* 3648 */
	ALIGN64 BOOL RemoteFxCodec; /* 3649 */
	ALIGN64 UINT32 RemoteFxCodecId; /* 3650 */
	ALIGN64 UINT32 RemoteFxCodecMode; /* 3651 */
	ALIGN64 BOOL RemoteFxImageCodec; /* 3652 */
	UINT64 padding3712[3712 - 3653]; /* 3653 */

	/* NSCodec */
	ALIGN64 BOOL NSCodec; /* 3712 */
	ALIGN64 UINT32 NSCodecId; /* 3713 */
	ALIGN64 BOOL FrameAcknowledge; /* 3714 */
	UINT64 padding3776[3776 - 3715]; /* 3715 */

	/* JPEG */
	ALIGN64 BOOL JpegCodec; /* 3776 */
	ALIGN64 UINT32 JpegCodecId; /* 3777 */
	ALIGN64 UINT32 JpegQuality; /* 3778 */
	UINT64 padding3840[3840 - 3779]; /* 3779 */
	UINT64 padding3904[3904 - 3779]; /* 3840 */

	/**
	 * Caches
	 */

	/* Bitmap Cache V3 */
	ALIGN64 UINT32 BitmapCacheV3CodecId; /* 3904 */
	UINT64 padding3968[3968 - 3905]; /* 3905 */

	/* Draw Nine Grid */
	ALIGN64 BOOL DrawNineGridEnabled; /* 3968 */
	ALIGN64 UINT32 DrawNineGridCacheSize; /* 3969 */
	ALIGN64 UINT32 DrawNineGridCacheEntries; /* 3970 */
	UINT64 padding4032[4032 - 3971]; /* 3971 */

	/* Draw GDI+ */
	ALIGN64 BOOL DrawGdiPlusEnabled; /* 4032 */
	ALIGN64 BOOL DrawGdiPlusCacheEnabled; /* 4033 */
	UINT64 padding4096[4096 - 4034]; /* 4034 */
	UINT64 padding4160[4160 - 4096]; /* 4096 */

	/**
	 * Device Redirection
	 */

	/* Device Redirection */
	ALIGN64 BOOL DeviceRedirection; /* 4160 */
	ALIGN64 UINT32 DeviceCount; /* 4161 */
	ALIGN64 UINT32 DeviceArraySize; /* 4162 */
	ALIGN64 RDPDR_DEVICE** DeviceArray; /* 4163 */
	UINT64 padding4288[4288 - 4164]; /* 4164 */

	/* Drive Redirection */
	ALIGN64 BOOL RedirectDrives; /* 4288 */
	ALIGN64 BOOL RedirectHomeDrive; /* 4289 */
	ALIGN64 char* DrivesToRedirect; /* 4290 */
	UINT64 padding4416[4416 - 4291]; /* 4291 */

	/* Smartcard Redirection */
	ALIGN64 BOOL RedirectSmartCards; /* 4416 */
	UINT64 padding4544[4544 - 4417]; /* 4417 */

	/* Printer Redirection */
	ALIGN64 BOOL RedirectPrinters; /* 4544 */
	UINT64 padding4672[4672 - 4545]; /* 4545 */

	/* Serial and Parallel Port Redirection */
	ALIGN64 BOOL RedirectSerialPorts; /* 4672 */
	ALIGN64 BOOL RedirectParallelPorts; /* 4673 */
	UINT64 padding4800[4800 - 4674]; /* 4674 */

	/**
	 * Other Redirection
	 */

	ALIGN64 BOOL RedirectClipboard; /* 4800 */
	UINT64 padding4928[4928 - 4801]; /* 4801 */

	/**
	 * Static Virtual Channels
	 */

	ALIGN64 UINT32 StaticChannelCount; /* 4928 */
	ALIGN64 UINT32 StaticChannelArraySize; /* 4929 */
	ALIGN64 ADDIN_ARGV** StaticChannelArray; /* 4930 */
	UINT64 padding5056[5056 - 4931]; /* 4931 */

	/**
	 * Dynamic Virtual Channels
	 */

	ALIGN64 UINT32 DynamicChannelCount; /* 5056 */
	ALIGN64 UINT32 DynamicChannelArraySize; /* 5057 */
	ALIGN64 ADDIN_ARGV** DynamicChannelArray; /* 5058 */
	UINT64 padding5184[5184 - 5059]; /* 5059 */

	/**
	 * WARNING: End of ABI stable zone!
	 *
	 * The zone below this point is ABI unstable, and
	 * is therefore potentially subject to ABI breakage.
	 */

	/*
	 * Extensions
	 */

	/* Extensions */
	ALIGN64 int num_extensions; /*  */
	ALIGN64 struct rdp_ext_set extensions[16]; /*  */
};
typedef struct rdp_settings rdpSettings;

#ifdef __cplusplus
extern "C" {
#endif

FREERDP_API rdpSettings* freerdp_settings_new(void* instance);
FREERDP_API void freerdp_settings_free(rdpSettings* settings);

FREERDP_API int freerdp_addin_set_argument(ADDIN_ARGV* args, char* argument);
FREERDP_API int freerdp_addin_replace_argument(ADDIN_ARGV* args, char* previous, char* argument);
FREERDP_API int freerdp_addin_set_argument_value(ADDIN_ARGV* args, char* option, char* value);
FREERDP_API int freerdp_addin_replace_argument_value(ADDIN_ARGV* args, char* previous, char* option, char* value);

FREERDP_API void freerdp_device_collection_add(rdpSettings* settings, RDPDR_DEVICE* device);
FREERDP_API RDPDR_DEVICE* freerdp_device_collection_find(rdpSettings* settings, const char* name);
FREERDP_API void freerdp_device_collection_free(rdpSettings* settings);

FREERDP_API void freerdp_static_channel_collection_add(rdpSettings* settings, ADDIN_ARGV* channel);
FREERDP_API ADDIN_ARGV* freerdp_static_channel_collection_find(rdpSettings* settings, const char* name);
FREERDP_API void freerdp_static_channel_collection_free(rdpSettings* settings);

FREERDP_API void freerdp_dynamic_channel_collection_add(rdpSettings* settings, ADDIN_ARGV* channel);
FREERDP_API ADDIN_ARGV* freerdp_dynamic_channel_collection_find(rdpSettings* settings, const char* name);
FREERDP_API void freerdp_dynamic_channel_collection_free(rdpSettings* settings);

FREERDP_API BOOL freerdp_get_param_bool(rdpSettings* settings, int id);
FREERDP_API int freerdp_set_param_bool(rdpSettings* settings, int id, BOOL param);

FREERDP_API UINT32 freerdp_get_param_uint32(rdpSettings* settings, int id);
FREERDP_API int freerdp_set_param_uint32(rdpSettings* settings, int id, UINT32 param);

FREERDP_API char* freerdp_get_param_string(rdpSettings* settings, int id);
FREERDP_API int freerdp_set_param_string(rdpSettings* settings, int id, char* param);

#ifdef __cplusplus
}
#endif

#endif /* FREERDP_SETTINGS_H */<|MERGE_RESOLUTION|>--- conflicted
+++ resolved
@@ -944,14 +944,10 @@
 	ALIGN64 BOOL AsyncInput; /* 1544 */
 	ALIGN64 BOOL AsyncUpdate; /* 1545 */
 	ALIGN64 BOOL AsyncChannels; /* 1546 */
-<<<<<<< HEAD
 	ALIGN64 BOOL AsyncTransport; /* 1547 */
 	ALIGN64 BOOL ToggleFullscreen; /* 1548 */
-=======
-	ALIGN64 BOOL ToggleFullscreen; /* 1547 */
-	ALIGN64 char* WmClass; /* 1548 */
->>>>>>> 6f69b8a2
-	UINT64 padding1600[1600 - 1549]; /* 1549 */
+	ALIGN64 char* WmClass; /* 1549 */
+	UINT64 padding1600[1600 - 1550]; /* 1550 */
 
 	/* Miscellaneous */
 	ALIGN64 BOOL SoftwareGdi; /* 1601 */
