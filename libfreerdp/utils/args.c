--- conflicted
+++ resolved
@@ -892,12 +892,7 @@
 			char input[512];
 			input[0] = '\0';
 			printf("username: ");
-<<<<<<< HEAD
-
-			if (scanf("%511s", input) > 0)
-=======
 			if (scanf("%511s%*c", input) > 0)
->>>>>>> 745c4786
 			{
 				settings->username = _strdup(input);
 			}
@@ -906,7 +901,6 @@
 		if (NULL == settings->password)
 		{
 			settings->password = malloc(512 * sizeof(char));
-
 			if (isatty(STDIN_FILENO))
 			{
 				freerdp_passphrase_read("password: ", settings->password, 512, settings->from_stdin);
@@ -914,12 +908,7 @@
 			else
 			{
 				printf("password: ");
-<<<<<<< HEAD
-
-				if (scanf("%511s", settings->password) <= 0)
-=======
 				if (scanf("%511s%*c", settings->password) <= 0)
->>>>>>> 745c4786
 				{
 					free(settings->password);
 					settings->password = NULL;
@@ -931,23 +920,15 @@
 		{
 			char input[512];
 			input[0] = '\0';
-
 			printf("domain (control-D to skip): ");
-<<<<<<< HEAD
-
-			if (scanf("%511s", input) > 0)
-			{
-				/* Try to catch the cases where the string is NULL-ish right at the get go */
-				if (input[0] != '\0' && !(input[0] == '.' && input[1] == '\0'))
-=======
 			if (scanf("%511s%*c", input) > 0)
 			{
 				/* Try to catch the cases where the string is NULL-ish right
 				   at the get go */
 				if (input[0] != '\0' && !(input[0] == '.' && input[1] == '\0'))
 				{
->>>>>>> 745c4786
 					settings->domain = _strdup(input);
+				}
 			}
 			if (feof(stdin))
 			{
@@ -960,25 +941,16 @@
 		{
 			char input[512];
 			input[0] = '\0';
-
 			printf("hostname: ");
-<<<<<<< HEAD
-
-			if (scanf("%511s", input) > 0)
-=======
 			if (scanf("%511s%*c", input) > 0)
 			{
->>>>>>> 745c4786
 				freerdp_parse_hostname(settings, input);
+			}
 		}
 	}
 
 	/* Must have a hostname. Do you? */
-<<<<<<< HEAD
 	if ((settings->hostname == NULL) && (settings->connection_file == NULL))
-=======
-	if (NULL == settings->hostname)
->>>>>>> 745c4786
 	{
 		printf("missing server name\n");
 		return FREERDP_ARGS_PARSE_FAILURE;
