/**
 * FreeRDP: A Remote Desktop Protocol Implementation
 * RDP Core
 *
 * Copyright 2011 Marc-Andre Moreau <marcandre.moreau@gmail.com>
 *
 * Licensed under the Apache License, Version 2.0 (the "License");
 * you may not use this file except in compliance with the License.
 * You may obtain a copy of the License at
 *
 *     http://www.apache.org/licenses/LICENSE-2.0
 *
 * Unless required by applicable law or agreed to in writing, software
 * distributed under the License is distributed on an "AS IS" BASIS,
 * WITHOUT WARRANTIES OR CONDITIONS OF ANY KIND, either express or implied.
 * See the License for the specific language governing permissions and
 * limitations under the License.
 */

#ifdef HAVE_CONFIG_H
#include "config.h"
#endif

#include <winpr/crt.h>

#include "rdp.h"

#include "info.h"
#include "redirection.h"

#include <freerdp/crypto/per.h>

#ifdef WITH_DEBUG_RDP
const char* DATA_PDU_TYPE_STRINGS[80] =
{
		"?", "?", /* 0x00 - 0x01 */
		"Update", /* 0x02 */
		"?", "?", "?", "?", "?", "?", "?", "?", /* 0x03 - 0x0A */
		"?", "?", "?", "?", "?", "?", "?", "?", "?", /* 0x0B - 0x13 */
		"Control", /* 0x14 */
		"?", "?", "?", "?", "?", "?", /* 0x15 - 0x1A */
		"Pointer", /* 0x1B */
		"Input", /* 0x1C */
		"?", "?", /* 0x1D - 0x1E */
		"Synchronize", /* 0x1F */
		"?", /* 0x20 */
		"Refresh Rect", /* 0x21 */
		"Play Sound", /* 0x22 */
		"Suppress Output", /* 0x23 */
		"Shutdown Request", /* 0x24 */
		"Shutdown Denied", /* 0x25 */
		"Save Session Info", /* 0x26 */
		"Font List", /* 0x27 */
		"Font Map", /* 0x28 */
		"Set Keyboard Indicators", /* 0x29 */
		"?", /* 0x2A */
		"Bitmap Cache Persistent List", /* 0x2B */
		"Bitmap Cache Error", /* 0x2C */
		"Set Keyboard IME Status", /* 0x2D */
		"Offscreen Cache Error", /* 0x2E */
		"Set Error Info", /* 0x2F */
		"Draw Nine Grid Error", /* 0x30 */
		"Draw GDI+ Error", /* 0x31 */
		"ARC Status", /* 0x32 */
		"?", "?", "?", /* 0x33 - 0x35 */
		"Status Info", /* 0x36 */
		"Monitor Layout" /* 0x37 */
		"FrameAcknowledge", "?", "?", /* 0x38 - 0x40 */
		"?", "?", "?", "?", "?", "?" /* 0x41 - 0x46 */
};
#endif

/**
 * Read RDP Security Header.\n
 * @msdn{cc240579}
 * @param s stream
 * @param flags security flags
 */

BOOL rdp_read_security_header(wStream* s, UINT16* flags)
{
	/* Basic Security Header */
	if (Stream_GetRemainingLength(s) < 4)
		return FALSE;
	Stream_Read_UINT16(s, *flags); /* flags */
	Stream_Seek(s, 2); /* flagsHi (unused) */
	return TRUE;
}

/**
 * Write RDP Security Header.\n
 * @msdn{cc240579}
 * @param s stream
 * @param flags security flags
 */

void rdp_write_security_header(wStream* s, UINT16 flags)
{
	/* Basic Security Header */
	Stream_Write_UINT16(s, flags); /* flags */
	Stream_Write_UINT16(s, 0); /* flagsHi (unused) */
}

BOOL rdp_read_share_control_header(wStream* s, UINT16* length, UINT16* type, UINT16* channel_id)
{
	if (Stream_GetRemainingLength(s) < 2)
		return FALSE;

	/* Share Control Header */
	Stream_Read_UINT16(s, *length); /* totalLength */

	if (*length - 2 > Stream_GetRemainingLength(s))
		return FALSE;

	Stream_Read_UINT16(s, *type); /* pduType */
	*type &= 0x0F; /* type is in the 4 least significant bits */

	if (*length > 4)
		Stream_Read_UINT16(s, *channel_id); /* pduSource */
	else
		*channel_id = 0; /* Windows XP can send such short DEACTIVATE_ALL PDUs. */

	return TRUE;
}

void rdp_write_share_control_header(wStream* s, UINT16 length, UINT16 type, UINT16 channel_id)
{
	length -= RDP_PACKET_HEADER_MAX_LENGTH;

	/* Share Control Header */
	Stream_Write_UINT16(s, length); /* totalLength */
	Stream_Write_UINT16(s, type | 0x10); /* pduType */
	Stream_Write_UINT16(s, channel_id); /* pduSource */
}

BOOL rdp_read_share_data_header(wStream* s, UINT16* length, BYTE* type, UINT32* shareId,
					BYTE *compressedType, UINT16 *compressedLen)
{
	if (Stream_GetRemainingLength(s) < 12)
		return FALSE;

	/* Share Data Header */
	Stream_Read_UINT32(s, *shareId); /* shareId (4 bytes) */
	Stream_Seek_UINT8(s); /* pad1 (1 byte) */
	Stream_Seek_UINT8(s); /* streamId (1 byte) */
	Stream_Read_UINT16(s, *length); /* uncompressedLength (2 bytes) */
	Stream_Read_UINT8(s, *type); /* pduType2, Data PDU Type (1 byte) */
	Stream_Read_UINT8(s, *compressedType); /* compressedType (1 byte) */
	Stream_Read_UINT16(s, *compressedLen); /* compressedLength (2 bytes) */

	return TRUE;
}

void rdp_write_share_data_header(wStream* s, UINT16 length, BYTE type, UINT32 share_id)
{
	length -= RDP_PACKET_HEADER_MAX_LENGTH;
	length -= RDP_SHARE_CONTROL_HEADER_LENGTH;
	length -= RDP_SHARE_DATA_HEADER_LENGTH;

	/* Share Data Header */
	Stream_Write_UINT32(s, share_id); /* shareId (4 bytes) */
	Stream_Write_UINT8(s, 0); /* pad1 (1 byte) */
	Stream_Write_UINT8(s, STREAM_LOW); /* streamId (1 byte) */
	Stream_Write_UINT16(s, length); /* uncompressedLength (2 bytes) */
	Stream_Write_UINT8(s, type); /* pduType2, Data PDU Type (1 byte) */
	Stream_Write_UINT8(s, 0); /* compressedType (1 byte) */
	Stream_Write_UINT16(s, 0); /* compressedLength (2 bytes) */
}

static int rdp_security_stream_init(rdpRdp* rdp, wStream* s)
{
	if (rdp->do_crypt)
	{
		Stream_Seek(s, 12);

		if (rdp->settings->EncryptionMethods == ENCRYPTION_METHOD_FIPS)
			Stream_Seek(s, 4);

		rdp->sec_flags |= SEC_ENCRYPT;

		if (rdp->do_secure_checksum)
			rdp->sec_flags |= SEC_SECURE_CHECKSUM;
	}
	else if (rdp->sec_flags != 0)
	{
		Stream_Seek(s, 4);
	}

	return 0;
}

int rdp_init_stream(rdpRdp* rdp, wStream* s)
{
	Stream_Seek(s, RDP_PACKET_HEADER_MAX_LENGTH);
	rdp_security_stream_init(rdp, s);
	return 0;
}

wStream* rdp_send_stream_init(rdpRdp* rdp)
{
	wStream* s;
	s = transport_send_stream_init(rdp->transport, 2048);
	rdp_init_stream(rdp, s);
	return s;
}

int rdp_init_stream_pdu(rdpRdp* rdp, wStream* s)
{
	Stream_Seek(s, RDP_PACKET_HEADER_MAX_LENGTH);
	rdp_security_stream_init(rdp, s);
	Stream_Seek(s, RDP_SHARE_CONTROL_HEADER_LENGTH);
	return 0;
}

int rdp_init_stream_data_pdu(rdpRdp* rdp, wStream* s)
{
	Stream_Seek(s, RDP_PACKET_HEADER_MAX_LENGTH);
	rdp_security_stream_init(rdp, s);
	Stream_Seek(s, RDP_SHARE_CONTROL_HEADER_LENGTH);
	Stream_Seek(s, RDP_SHARE_DATA_HEADER_LENGTH);
	return 0;
}

wStream* rdp_data_pdu_init(rdpRdp* rdp)
{
	wStream* s;
	s = transport_send_stream_init(rdp->transport, 2048);
	rdp_init_stream_data_pdu(rdp, s);
	return s;
}

<<<<<<< HEAD
BOOL rdp_set_error_info(rdpRdp* rdp, UINT32 errorInfo)
{
	rdp->errorInfo = errorInfo;

	if (rdp->errorInfo != ERRINFO_SUCCESS)
	{
		ErrorInfoEventArgs e;
		rdpContext* context = rdp->instance->context;

		rdp_print_errinfo(rdp->errorInfo);

		EventArgsInit(&e, "freerdp");
		e.code = rdp->errorInfo;
		PubSub_OnErrorInfo(context->pubSub, context, &e);
	}

	return TRUE;
=======
wStream* rdp_message_channel_pdu_init(rdpRdp* rdp)
{
	wStream* s;
	s = transport_send_stream_init(rdp->transport, 2048);
	Stream_Seek(s, RDP_PACKET_HEADER_MAX_LENGTH);
	rdp_security_stream_init(rdp, s);
	return s;
>>>>>>> 63f69478
}

/**
 * Read an RDP packet header.\n
 * @param rdp rdp module
 * @param s stream
 * @param length RDP packet length
 * @param channel_id channel id
 */

BOOL rdp_read_header(rdpRdp* rdp, wStream* s, UINT16* length, UINT16* channelId)
{
	BYTE byte;
	UINT16 initiator;
	enum DomainMCSPDU MCSPDU;

	MCSPDU = (rdp->settings->ServerMode) ? DomainMCSPDU_SendDataRequest : DomainMCSPDU_SendDataIndication;

	if (!mcs_read_domain_mcspdu_header(s, &MCSPDU, length))
	{
		if (MCSPDU != DomainMCSPDU_DisconnectProviderUltimatum)
			return FALSE;
	}

	if (*length - 8 > Stream_GetRemainingLength(s))
		return FALSE;

	if (MCSPDU == DomainMCSPDU_DisconnectProviderUltimatum)
	{
		int reason = 0;
		TerminateEventArgs e;
		rdpContext* context = rdp->instance->context;

		if (!mcs_recv_disconnect_provider_ultimatum(rdp->mcs, s, &reason))
			return FALSE;

		if (rdp->errorInfo == ERRINFO_SUCCESS)
		{
			/**
			 * Some servers like Windows Server 2008 R2 do not send the error info pdu
			 * when the user logs off like they should. Map DisconnectProviderUltimatum
			 * to a ERRINFO_LOGOFF_BY_USER when the errinfo code is ERRINFO_SUCCESS.
			 */

			if (reason == MCS_Reason_provider_initiated)
				rdp_set_error_info(rdp, ERRINFO_RPC_INITIATED_DISCONNECT);
			else if (reason == MCS_Reason_user_requested)
				rdp_set_error_info(rdp, ERRINFO_LOGOFF_BY_USER);
			else
				rdp_set_error_info(rdp, ERRINFO_RPC_INITIATED_DISCONNECT);
		}

		fprintf(stderr, "DisconnectProviderUltimatum: reason: %d\n", reason);

		rdp->disconnect = TRUE;

		EventArgsInit(&e, "freerdp");
		e.code = 0;
		PubSub_OnTerminate(context->pubSub, context, &e);

		return TRUE;
	}

	if (Stream_GetRemainingLength(s) < 5)
		return FALSE;

	per_read_integer16(s, &initiator, MCS_BASE_CHANNEL_ID); /* initiator (UserId) */
	per_read_integer16(s, channelId, 0); /* channelId */
	Stream_Read_UINT8(s, byte); /* dataPriority + Segmentation (0x70) */

	if (!per_read_length(s, length)) /* userData (OCTET_STRING) */
		return FALSE;

	if (*length > Stream_GetRemainingLength(s))
		return FALSE;

	return TRUE;
}

/**
 * Write an RDP packet header.\n
 * @param rdp rdp module
 * @param s stream
 * @param length RDP packet length
 * @param channel_id channel id
 */

void rdp_write_header(rdpRdp* rdp, wStream* s, UINT16 length, UINT16 channelId)
{
	int body_length;
	enum DomainMCSPDU MCSPDU;

	MCSPDU = (rdp->settings->ServerMode) ? DomainMCSPDU_SendDataIndication : DomainMCSPDU_SendDataRequest;

	if ((rdp->sec_flags & SEC_ENCRYPT) && (rdp->settings->EncryptionMethods == ENCRYPTION_METHOD_FIPS))
	{
		int pad;

		body_length = length - RDP_PACKET_HEADER_MAX_LENGTH - 16;
		pad = 8 - (body_length % 8);

		if (pad != 8)
			length += pad;
	}

	mcs_write_domain_mcspdu_header(s, MCSPDU, length, 0);
	per_write_integer16(s, rdp->mcs->user_id, MCS_BASE_CHANNEL_ID); /* initiator */
	per_write_integer16(s, channelId, 0); /* channelId */
	Stream_Write_UINT8(s, 0x70); /* dataPriority + segmentation */
	/*
	 * We always encode length in two bytes, even though we could use
	 * only one byte if length <= 0x7F. It is just easier that way,
	 * because we can leave room for fixed-length header, store all
	 * the data first and then store the header.
	 */
	length = (length - RDP_PACKET_HEADER_MAX_LENGTH) | 0x8000;
	Stream_Write_UINT16_BE(s, length); /* userData (OCTET_STRING) */
}

static UINT32 rdp_security_stream_out(rdpRdp* rdp, wStream* s, int length, UINT32 sec_flags)
{
	BYTE* data;
	UINT32 pad = 0;

	sec_flags |= rdp->sec_flags;

	if (sec_flags != 0)
	{
		rdp_write_security_header(s, sec_flags);

		if (sec_flags & SEC_ENCRYPT)
		{
			if (rdp->settings->EncryptionMethods == ENCRYPTION_METHOD_FIPS)
			{
				data = Stream_Pointer(s) + 12;

				length = length - (data - Stream_Buffer(s));
				Stream_Write_UINT16(s, 0x10); /* length */
				Stream_Write_UINT8(s, 0x1); /* TSFIPS_VERSION 1*/

				/* handle padding */
				pad = 8 - (length % 8);

				if (pad == 8)
					pad = 0;
				if (pad)
					memset(data+length, 0, pad);

				Stream_Write_UINT8(s, pad);

				security_hmac_signature(data, length, Stream_Pointer(s), rdp);
				Stream_Seek(s, 8);
				security_fips_encrypt(data, length + pad, rdp);
			}
			else
			{
				data = Stream_Pointer(s) + 8;
				length = length - (data - Stream_Buffer(s));

				if (sec_flags & SEC_SECURE_CHECKSUM)
					security_salted_mac_signature(rdp, data, length, TRUE, Stream_Pointer(s));
				else
					security_mac_signature(rdp, data, length, Stream_Pointer(s));

				Stream_Seek(s, 8);
				security_encrypt(Stream_Pointer(s), length, rdp);
			}
		}

		rdp->sec_flags = 0;
	}

	return pad;
}

static UINT32 rdp_get_sec_bytes(rdpRdp* rdp)
{
	UINT32 sec_bytes;

	if (rdp->sec_flags & SEC_ENCRYPT)
	{
		sec_bytes = 12;

		if (rdp->settings->EncryptionMethods == ENCRYPTION_METHOD_FIPS)
			sec_bytes += 4;
	}
	else if (rdp->sec_flags != 0)
	{
		sec_bytes = 4;
	}
	else
	{
		sec_bytes = 0;
	}

	return sec_bytes;
}

/**
 * Send an RDP packet.\n
 * @param rdp RDP module
 * @param s stream
 * @param channel_id channel id
 */

BOOL rdp_send(rdpRdp* rdp, wStream* s, UINT16 channel_id)
{
	int secm;
	UINT16 length;
	UINT32 sec_bytes;

	length = Stream_GetPosition(s);
	Stream_SetPosition(s, 0);

	rdp_write_header(rdp, s, length, channel_id);

	sec_bytes = rdp_get_sec_bytes(rdp);
	secm = Stream_GetPosition(s);
	Stream_Seek(s, sec_bytes);

	Stream_SetPosition(s, secm);
	length += rdp_security_stream_out(rdp, s, length, 0);

	Stream_SetPosition(s, length);
	Stream_SealLength(s);

	if (transport_write(rdp->transport, s) < 0)
		return FALSE;

	return TRUE;
}

BOOL rdp_send_pdu(rdpRdp* rdp, wStream* s, UINT16 type, UINT16 channel_id)
{
	UINT16 length;
	UINT32 sec_bytes;
	int sec_hold;

	length = Stream_GetPosition(s);
	Stream_SetPosition(s, 0);

	rdp_write_header(rdp, s, length, MCS_GLOBAL_CHANNEL_ID);

	sec_bytes = rdp_get_sec_bytes(rdp);
	sec_hold = Stream_GetPosition(s);
	Stream_Seek(s, sec_bytes);

	rdp_write_share_control_header(s, length - sec_bytes, type, channel_id);

	Stream_SetPosition(s, sec_hold);
	length += rdp_security_stream_out(rdp, s, length, 0);

	Stream_SetPosition(s, length);
	Stream_SealLength(s);

	if (transport_write(rdp->transport, s) < 0)
		return FALSE;

	return TRUE;
}

BOOL rdp_send_data_pdu(rdpRdp* rdp, wStream* s, BYTE type, UINT16 channel_id)
{
	UINT16 length;
	UINT32 sec_bytes;
	int sec_hold;

	length = Stream_GetPosition(s);
	Stream_SetPosition(s, 0);

	rdp_write_header(rdp, s, length, MCS_GLOBAL_CHANNEL_ID);

	sec_bytes = rdp_get_sec_bytes(rdp);
	sec_hold = Stream_GetPosition(s);
	Stream_Seek(s, sec_bytes);

	rdp_write_share_control_header(s, length - sec_bytes, PDU_TYPE_DATA, channel_id);
	rdp_write_share_data_header(s, length - sec_bytes, type, rdp->settings->ShareId);

	Stream_SetPosition(s, sec_hold);
	length += rdp_security_stream_out(rdp, s, length, 0);

	Stream_SetPosition(s, length);
	Stream_SealLength(s);

	if (transport_write(rdp->transport, s) < 0)
		return FALSE;

	return TRUE;
}

BOOL rdp_send_message_channel_pdu(rdpRdp* rdp, wStream* s, UINT16 sec_flags)
{
	UINT16 length;
	UINT32 sec_bytes;
	int sec_hold;

	length = Stream_GetPosition(s);
	Stream_SetPosition(s, 0);

	rdp_write_header(rdp, s, length, rdp->mcs->message_channel_id);

	sec_bytes = rdp_get_sec_bytes(rdp);
	sec_hold = Stream_GetPosition(s);
	Stream_Seek(s, sec_bytes);

	Stream_SetPosition(s, sec_hold);
	length += rdp_security_stream_out(rdp, s, length, sec_flags);

	Stream_SetPosition(s, length);
	Stream_SealLength(s);

	if (transport_write(rdp->transport, s) < 0)
		return FALSE;

	return TRUE;
}

BOOL rdp_recv_server_shutdown_denied_pdu(rdpRdp* rdp, wStream* s)
{
	return TRUE;
}

BOOL rdp_recv_server_set_keyboard_indicators_pdu(rdpRdp* rdp, wStream* s)
{
	UINT16 unitId;
	UINT16 ledFlags;

	if (Stream_GetRemainingLength(s) < 4)
		return FALSE;

	Stream_Read_UINT16(s, unitId); /* unitId (2 bytes) */
	Stream_Read_UINT16(s, ledFlags); /* ledFlags (2 bytes) */

	return TRUE;
}

BOOL rdp_recv_server_set_keyboard_ime_status_pdu(rdpRdp* rdp, wStream* s)
{
	UINT16 unitId;
	UINT32 imeState;
	UINT32 imeConvMode;

	if (Stream_GetRemainingLength(s) < 10)
		return FALSE;

	Stream_Read_UINT16(s, unitId); /* unitId (2 bytes) */
	Stream_Read_UINT32(s, imeState); /* imeState (4 bytes) */
	Stream_Read_UINT32(s, imeConvMode); /* imeConvMode (4 bytes) */

	return TRUE;
}

BOOL rdp_recv_set_error_info_data_pdu(rdpRdp* rdp, wStream* s)
{
	UINT32 errorInfo;

	if (Stream_GetRemainingLength(s) < 4)
		return FALSE;

	Stream_Read_UINT32(s, errorInfo); /* errorInfo (4 bytes) */

	rdp_set_error_info(rdp, errorInfo);

	return TRUE;
}

BOOL rdp_recv_server_auto_reconnect_status_pdu(rdpRdp* rdp, wStream* s)
{
	UINT32 arcStatus;

	if (Stream_GetRemainingLength(s) < 4)
		return FALSE;

	Stream_Read_UINT32(s, arcStatus); /* arcStatus (4 bytes) */

	return TRUE;
}

BOOL rdp_recv_server_status_info_pdu(rdpRdp* rdp, wStream* s)
{
	UINT32 statusCode;

	if (Stream_GetRemainingLength(s) < 4)
		return FALSE;

	Stream_Read_UINT32(s, statusCode); /* statusCode (4 bytes) */

	return TRUE;
}

BOOL rdp_recv_monitor_layout_pdu(rdpRdp* rdp, wStream* s)
{
	int index;
	UINT32 monitorCount;
	MONITOR_DEF* monitor;
	MONITOR_DEF* monitorDefArray;

	if (Stream_GetRemainingLength(s) < 4)
		return FALSE;

	Stream_Read_UINT32(s, monitorCount); /* monitorCount (4 bytes) */

	if (Stream_GetRemainingLength(s) < (monitorCount * 20))
		return FALSE;

	monitorDefArray = (MONITOR_DEF*) malloc(sizeof(MONITOR_DEF) * monitorCount);
	ZeroMemory(monitorDefArray, sizeof(MONITOR_DEF) * monitorCount);

	for (index = 0; index < monitorCount; index++)
	{
		monitor = &(monitorDefArray[index]);

		Stream_Read_UINT32(s, monitor->left); /* left (4 bytes) */
		Stream_Read_UINT32(s, monitor->top); /* top (4 bytes) */
		Stream_Read_UINT32(s, monitor->right); /* right (4 bytes) */
		Stream_Read_UINT32(s, monitor->bottom); /* bottom (4 bytes) */
		Stream_Read_UINT32(s, monitor->flags); /* flags (4 bytes) */
	}

	free(monitorDefArray);

	return TRUE;
}

BOOL rdp_write_monitor_layout_pdu(wStream* s, UINT32 monitorCount, MONITOR_DEF* monitorDefArray)
{
	int index;
	MONITOR_DEF* monitor;

	Stream_EnsureRemainingCapacity(s, 4 + (monitorCount * 20));

	Stream_Write_UINT32(s, monitorCount); /* monitorCount (4 bytes) */

	for (index = 0; index < monitorCount; index++)
	{
		monitor = &(monitorDefArray[index]);

		Stream_Write_UINT32(s, monitor->left); /* left (4 bytes) */
		Stream_Write_UINT32(s, monitor->top); /* top (4 bytes) */
		Stream_Write_UINT32(s, monitor->right); /* right (4 bytes) */
		Stream_Write_UINT32(s, monitor->bottom); /* bottom (4 bytes) */
		Stream_Write_UINT32(s, monitor->flags); /* flags (4 bytes) */
	}

	return TRUE;
}

int rdp_recv_data_pdu(rdpRdp* rdp, wStream* s)
{
	BYTE type;
	UINT32 roff;
	UINT32 rlen;
	wStream* cs;
	BYTE* buffer;
	UINT16 length;
	UINT32 share_id;
	BYTE compressed_type;
	UINT16 compressed_len;

	if (!rdp_read_share_data_header(s, &length, &type, &share_id, &compressed_type, &compressed_len))
		return -1;

	cs = s;

	if (compressed_type & PACKET_COMPRESSED)
	{
		if (Stream_GetRemainingLength(s) < compressed_len - 18)
		{
			fprintf(stderr, "decompress_rdp: not enough bytes for compressed_len=%d\n", compressed_len);
			return -1;	
		}

		if (decompress_rdp(rdp->mppc_dec, Stream_Pointer(s), compressed_len - 18, compressed_type, &roff, &rlen))
		{
			buffer = rdp->mppc_dec->history_buf + roff;
			cs = StreamPool_Take(rdp->transport->ReceivePool, rlen);

			Stream_SetPosition(cs, 0);
			Stream_Write(cs, buffer, rlen);
			Stream_SealLength(cs);
			Stream_SetPosition(cs, 0);
		}
		else
		{
			fprintf(stderr, "decompress_rdp() failed\n");
			return -1;
		}

		Stream_Seek(s, compressed_len - 18);
	}

#ifdef WITH_DEBUG_RDP
	printf("recv %s Data PDU (0x%02X), length: %d\n",
				type < ARRAYSIZE(DATA_PDU_TYPE_STRINGS) ? DATA_PDU_TYPE_STRINGS[type] : "???", type, length);
#endif

	switch (type)
	{
		case DATA_PDU_TYPE_UPDATE:
			if (!update_recv(rdp->update, cs))
				return -1;
			break;

		case DATA_PDU_TYPE_CONTROL:
			if (!rdp_recv_server_control_pdu(rdp, cs))
				return -1;
			break;

		case DATA_PDU_TYPE_POINTER:
			if (!update_recv_pointer(rdp->update, cs))
				return -1;
			break;

		case DATA_PDU_TYPE_SYNCHRONIZE:
			if (!rdp_recv_synchronize_pdu(rdp, cs))
				return -1;
			break;

		case DATA_PDU_TYPE_PLAY_SOUND:
			if (!update_recv_play_sound(rdp->update, cs))
				return -1;
			break;

		case DATA_PDU_TYPE_SHUTDOWN_DENIED:
			if (!rdp_recv_server_shutdown_denied_pdu(rdp, cs))
				return -1;
			break;

		case DATA_PDU_TYPE_SAVE_SESSION_INFO:
			if (!rdp_recv_save_session_info(rdp, cs))
				return -1;
			break;

		case DATA_PDU_TYPE_FONT_MAP:
			if (!rdp_recv_font_map_pdu(rdp, cs))
				return -1;
			break;

		case DATA_PDU_TYPE_SET_KEYBOARD_INDICATORS:
			if (!rdp_recv_server_set_keyboard_indicators_pdu(rdp, cs))
				return -1;
			break;

		case DATA_PDU_TYPE_SET_KEYBOARD_IME_STATUS:
			if (!rdp_recv_server_set_keyboard_ime_status_pdu(rdp, cs))
				return -1;
			break;

		case DATA_PDU_TYPE_SET_ERROR_INFO:
			if (!rdp_recv_set_error_info_data_pdu(rdp, cs))
				return -1;
			break;

		case DATA_PDU_TYPE_ARC_STATUS:
			if (!rdp_recv_server_auto_reconnect_status_pdu(rdp, cs))
				return -1;
			break;

		case DATA_PDU_TYPE_STATUS_INFO:
			if (!rdp_recv_server_status_info_pdu(rdp, cs))
				return -1;
			break;

		case DATA_PDU_TYPE_MONITOR_LAYOUT:
			if (!rdp_recv_monitor_layout_pdu(rdp, cs))
				return -1;
			break;

		default:
			break;
	}

	if (cs != s)
		Stream_Release(cs);

	return 0;
}

int rdp_recv_message_channel_pdu(rdpRdp* rdp, wStream* s)
{
	UINT16 securityFlags;

	if (!rdp_read_security_header(s, &securityFlags))
		return -1;

	if (securityFlags & SEC_AUTODETECT_REQ)
	{
		/* Server Auto-Detect Request PDU */
		return rdp_recv_autodetect_packet(rdp, s);
	}

	if (securityFlags & SEC_HEARTBEAT)
	{
		/* Heartbeat PDU */
		return rdp_recv_heartbeat_packet(rdp, s);
	}

	if (securityFlags & SEC_TRANSPORT_REQ)
	{
		/* Initiate Multitransport Request PDU */
		return rdp_recv_multitransport_packet(rdp, s);
	}

	return -1;
}

int rdp_recv_out_of_sequence_pdu(rdpRdp* rdp, wStream* s)
{
	UINT16 type;
	UINT16 length;
	UINT16 channelId;

	if (!rdp_read_share_control_header(s, &length, &type, &channelId))
		return -1;

	if (type == PDU_TYPE_DATA)
	{
		return rdp_recv_data_pdu(rdp, s);
	}
	else if (type == PDU_TYPE_SERVER_REDIRECTION)
	{
		return rdp_recv_enhanced_security_redirection_packet(rdp, s);
	}
	else
	{
		return -1;
	}
}

/**
 * Decrypt an RDP packet.\n
 * @param rdp RDP module
 * @param s stream
 * @param length int
 */

BOOL rdp_decrypt(rdpRdp* rdp, wStream* s, int length, UINT16 securityFlags)
{
	BYTE cmac[8];
	BYTE wmac[8];

	if (rdp->settings->EncryptionMethods == ENCRYPTION_METHOD_FIPS)
	{
		UINT16 len;
		BYTE version, pad;
		BYTE* sig;

		if (Stream_GetRemainingLength(s) < 12)
			return FALSE;

		Stream_Read_UINT16(s, len); /* 0x10 */
		Stream_Read_UINT8(s, version); /* 0x1 */
		Stream_Read_UINT8(s, pad);

		sig = Stream_Pointer(s);
		Stream_Seek(s, 8);	/* signature */

		length -= 12;

		if (!security_fips_decrypt(Stream_Pointer(s), length, rdp))
		{
			fprintf(stderr, "FATAL: cannot decrypt\n");
			return FALSE; /* TODO */
		}

		if (!security_fips_check_signature(Stream_Pointer(s), length - pad, sig, rdp))
		{
			fprintf(stderr, "FATAL: invalid packet signature\n");
			return FALSE; /* TODO */
		}

		/* is this what needs adjusting? */
		Stream_Capacity(s) -= pad;
		return TRUE;
	}

	if (Stream_GetRemainingLength(s) < 8)
		return FALSE;

	Stream_Read(s, wmac, sizeof(wmac));
	length -= sizeof(wmac);

	if (!security_decrypt(Stream_Pointer(s), length, rdp))
		return FALSE;

	if (securityFlags & SEC_SECURE_CHECKSUM)
		security_salted_mac_signature(rdp, Stream_Pointer(s), length, FALSE, cmac);
	else
		security_mac_signature(rdp, Stream_Pointer(s), length, cmac);

	if (memcmp(wmac, cmac, sizeof(wmac)) != 0)
	{
		fprintf(stderr, "WARNING: invalid packet signature\n");
		/*
		 * Because Standard RDP Security is totally broken,
		 * and cannot protect against MITM, don't treat signature
		 * verification failure as critical. This at least enables
		 * us to work with broken RDP clients and servers that
		 * generate invalid signatures.
		 */
		//return FALSE;
	}

	return TRUE;
}

/**
 * Process an RDP packet.\n
 * @param rdp RDP module
 * @param s stream
 */

static int rdp_recv_tpkt_pdu(rdpRdp* rdp, wStream* s)
{
	UINT16 length;
	UINT16 pduType;
	UINT16 pduLength;
	UINT16 pduSource;
	UINT16 channelId = 0;
	UINT16 securityFlags;
	int nextPosition;

	if (!rdp_read_header(rdp, s, &length, &channelId))
	{
		fprintf(stderr, "Incorrect RDP header.\n");
		return -1;
	}

	if (rdp->settings->DisableEncryption)
	{
		if (!rdp_read_security_header(s, &securityFlags))
			return -1;

		if (securityFlags & (SEC_ENCRYPT | SEC_REDIRECTION_PKT))
		{
			if (!rdp_decrypt(rdp, s, length - 4, securityFlags))
			{
				fprintf(stderr, "rdp_decrypt failed\n");
				return -1;
			}
		}

		if (securityFlags & SEC_REDIRECTION_PKT)
		{
			/*
			 * [MS-RDPBCGR] 2.2.13.2.1
			 *  - no share control header, nor the 2 byte pad
			 */
			Stream_Rewind(s, 2);

			return rdp_recv_enhanced_security_redirection_packet(rdp, s);
		}
	}

	if (channelId == MCS_GLOBAL_CHANNEL_ID)
	{
		while (Stream_GetRemainingLength(s) > 3)
		{
			nextPosition = Stream_GetPosition(s);

			if (!rdp_read_share_control_header(s, &pduLength, &pduType, &pduSource))
				return -1;

			nextPosition += pduLength;

			rdp->settings->PduSource = pduSource;

			switch (pduType)
			{
				case PDU_TYPE_DATA:
					if (rdp_recv_data_pdu(rdp, s) < 0)
					{
						fprintf(stderr, "rdp_recv_data_pdu failed\n");
						return -1;
					}
					break;

				case PDU_TYPE_DEACTIVATE_ALL:
					if (!rdp_recv_deactivate_all(rdp, s))
						return -1;
					break;

				case PDU_TYPE_SERVER_REDIRECTION:
					return rdp_recv_enhanced_security_redirection_packet(rdp, s);
					break;

				default:
					fprintf(stderr, "incorrect PDU type: 0x%04X\n", pduType);
					break;
			}

			Stream_SetPosition(s, nextPosition);
		}
	}
	else if (channelId == rdp->mcs->message_channel_id)
	{
		return rdp_recv_message_channel_pdu(rdp, s);
	}
	else
	{
		if (!freerdp_channel_process(rdp->instance, s, channelId))
			return -1;
	}

	return 0;
}

static int rdp_recv_fastpath_pdu(rdpRdp* rdp, wStream* s)
{
	UINT16 length;
	rdpFastPath* fastpath;

	fastpath = rdp->fastpath;

	if (!fastpath_read_header_rdp(fastpath, s, &length))
		return -1;

	if ((length == 0) || (length > Stream_GetRemainingLength(s)))
	{
		fprintf(stderr, "incorrect FastPath PDU header length %d\n", length);
		return -1;
	}

	if (fastpath->encryptionFlags & FASTPATH_OUTPUT_ENCRYPTED)
	{
		UINT16 flags = (fastpath->encryptionFlags & FASTPATH_OUTPUT_SECURE_CHECKSUM) ? SEC_SECURE_CHECKSUM : 0;

		if (!rdp_decrypt(rdp, s, length, flags))
			return -1;
	}

	return fastpath_recv_updates(rdp->fastpath, s);
}

static int rdp_recv_pdu(rdpRdp* rdp, wStream* s)
{
	if (tpkt_verify_header(s))
		return rdp_recv_tpkt_pdu(rdp, s);
	else
		return rdp_recv_fastpath_pdu(rdp, s);
}

static int rdp_recv_callback(rdpTransport* transport, wStream* s, void* extra)
{
	int status = 0;
	rdpRdp* rdp = (rdpRdp*) extra;

	switch (rdp->state)
	{
		case CONNECTION_STATE_NEGO:
			if (!rdp_client_connect_mcs_connect_response(rdp, s))
				status = -1;
			break;

		case CONNECTION_STATE_MCS_ATTACH_USER:
			if (!rdp_client_connect_mcs_attach_user_confirm(rdp, s))
				status = -1;
			break;

		case CONNECTION_STATE_MCS_CHANNEL_JOIN:
			if (!rdp_client_connect_mcs_channel_join_confirm(rdp, s))
				status = -1;
			break;

		case CONNECTION_STATE_LICENSING:
			status = rdp_client_connect_license(rdp, s);
			break;

		case CONNECTION_STATE_CAPABILITIES_EXCHANGE:
			status = rdp_client_connect_demand_active(rdp, s);
			break;

		case CONNECTION_STATE_FINALIZATION:
			status = rdp_recv_pdu(rdp, s);

			if ((status >= 0) && (rdp->finalize_sc_pdus == FINALIZE_SC_COMPLETE))
				rdp_client_transition_to_state(rdp, CONNECTION_STATE_ACTIVE);
			break;

		case CONNECTION_STATE_ACTIVE:
			status = rdp_recv_pdu(rdp, s);
			break;

		default:
			fprintf(stderr, "Invalid state %d\n", rdp->state);
			status = -1;
			break;
	}

	return status;
}

int rdp_send_channel_data(rdpRdp* rdp, int channel_id, BYTE* data, int size)
{
	return freerdp_channel_send(rdp, channel_id, data, size);
}

/**
 * Set non-blocking mode information.
 * @param rdp RDP module
 * @param blocking blocking mode
 */
void rdp_set_blocking_mode(rdpRdp* rdp, BOOL blocking)
{
	rdp->transport->ReceiveCallback = rdp_recv_callback;
	rdp->transport->ReceiveExtra = rdp;
	transport_set_blocking_mode(rdp->transport, blocking);
}

int rdp_check_fds(rdpRdp* rdp)
{
	int status;
	status = transport_check_fds(rdp->transport);
	return status;
}

/**
 * Instantiate new RDP module.
 * @return new RDP module
 */

rdpRdp* rdp_new(rdpContext* context)
{
	rdpRdp* rdp;
	DWORD flags;

	rdp = (rdpRdp*) malloc(sizeof(rdpRdp));

	if (rdp)
	{
		ZeroMemory(rdp, sizeof(rdpRdp));

		rdp->context = context;
		rdp->instance = context->instance;

		flags = 0;

		if (context->ServerMode)
			flags |= FREERDP_SETTINGS_SERVER_MODE;

		if (!context->settings)
			context->settings = freerdp_settings_new(flags);

		rdp->settings = context->settings;
		rdp->settings->instance = context->instance;

		if (context->instance)
			context->instance->settings = rdp->settings;

		rdp->extension = extension_new(context->instance);
		rdp->transport = transport_new(rdp->settings);
		rdp->license = license_new(rdp);
		rdp->input = input_new(rdp);
		rdp->update = update_new(rdp);
		rdp->fastpath = fastpath_new(rdp);
		rdp->nego = nego_new(rdp->transport);
		rdp->mcs = mcs_new(rdp->transport);
		rdp->redirection = redirection_new();
		rdp->autodetect = autodetect_new();
		rdp->heartbeat = heartbeat_new();
		rdp->multitransport = multitransport_new();
		rdp->mppc_dec = mppc_dec_new();
		rdp->mppc_enc = mppc_enc_new(PROTO_RDP_50);
	}

	return rdp;
}

void rdp_reset(rdpRdp* rdp)
{
	rdpSettings* settings;

	settings = rdp->settings;

	crypto_rc4_free(rdp->rc4_decrypt_key);
	rdp->rc4_decrypt_key = NULL;
	crypto_rc4_free(rdp->rc4_encrypt_key);
	rdp->rc4_encrypt_key = NULL;
	crypto_des3_free(rdp->fips_encrypt);
	rdp->fips_encrypt = NULL;
	crypto_des3_free(rdp->fips_decrypt);
	rdp->fips_decrypt = NULL;
	crypto_hmac_free(rdp->fips_hmac);
	rdp->fips_hmac = NULL;

	mppc_enc_free(rdp->mppc_enc);
	mppc_dec_free(rdp->mppc_dec);
	mcs_free(rdp->mcs);
	nego_free(rdp->nego);
	license_free(rdp->license);
	transport_free(rdp->transport);

	free(settings->ServerRandom);
	settings->ServerRandom = NULL;
	free(settings->ServerCertificate);
	settings->ServerCertificate = NULL;
	free(settings->ClientAddress);
	settings->ClientAddress = NULL;

	rdp->transport = transport_new(rdp->settings);
	rdp->license = license_new(rdp);
	rdp->nego = nego_new(rdp->transport);
	rdp->mcs = mcs_new(rdp->transport);
	rdp->mppc_dec = mppc_dec_new();
	rdp->mppc_enc = mppc_enc_new(PROTO_RDP_50);
	rdp->transport->layer = TRANSPORT_LAYER_TCP;
}

/**
 * Free RDP module.
 * @param rdp RDP module to be freed
 */

void rdp_free(rdpRdp* rdp)
{
	if (rdp)
	{
		crypto_rc4_free(rdp->rc4_decrypt_key);
		crypto_rc4_free(rdp->rc4_encrypt_key);
		crypto_des3_free(rdp->fips_encrypt);
		crypto_des3_free(rdp->fips_decrypt);
		crypto_hmac_free(rdp->fips_hmac);
		freerdp_settings_free(rdp->settings);
		freerdp_settings_free(rdp->settingsCopy);
		extension_free(rdp->extension);
		transport_free(rdp->transport);
		license_free(rdp->license);
		input_free(rdp->input);
		update_free(rdp->update);
		fastpath_free(rdp->fastpath);
		nego_free(rdp->nego);
		mcs_free(rdp->mcs);
		redirection_free(rdp->redirection);
		autodetect_free(rdp->autodetect);
		heartbeat_free(rdp->heartbeat);
		multitransport_free(rdp->multitransport);
		mppc_dec_free(rdp->mppc_dec);
		mppc_enc_free(rdp->mppc_enc);
		free(rdp);
	}
}
<|MERGE_RESOLUTION|>--- conflicted
+++ resolved
@@ -229,7 +229,6 @@
 	return s;
 }
 
-<<<<<<< HEAD
 BOOL rdp_set_error_info(rdpRdp* rdp, UINT32 errorInfo)
 {
 	rdp->errorInfo = errorInfo;
@@ -247,7 +246,8 @@
 	}
 
 	return TRUE;
-=======
+}
+
 wStream* rdp_message_channel_pdu_init(rdpRdp* rdp)
 {
 	wStream* s;
@@ -255,7 +255,6 @@
 	Stream_Seek(s, RDP_PACKET_HEADER_MAX_LENGTH);
 	rdp_security_stream_init(rdp, s);
 	return s;
->>>>>>> 63f69478
 }
 
 /**
