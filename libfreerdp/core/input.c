--- conflicted
+++ resolved
@@ -494,14 +494,9 @@
 
 rdpInput* input_new(rdpRdp* rdp)
 {
-<<<<<<< HEAD
-	wObject cb;
-=======
-	const wObject cb = { NULL, NULL, NULL, input_free_queued_message , NULL };
->>>>>>> fcea789a
+	const wObject cb = { NULL, NULL, NULL, input_free_queued_message, NULL };
 	rdpInput* input;
 
-	cb.fnObjectFree = input_free_queued_message ;
 	input = (rdpInput*) malloc(sizeof(rdpInput));
 
 	if (input != NULL)
