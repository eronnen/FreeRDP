--- conflicted
+++ resolved
@@ -287,22 +287,16 @@
 
 	if (FAILED(status))
 	{
-<<<<<<< HEAD
 		if (status == DXGI_ERROR_ACCESS_LOST)
 		{
 			_tprintf(_T("Failed to acquire next frame with status=%#X\n"), status);
 			_tprintf(_T("Trying to reinitialize due to ACCESS LOST..."));
 			if (gAcquiredDesktopImage)
 			{
-=======
-		//_tprintf(_T("Failed to acquire next frame\n"));
->>>>>>> dd23dd1a
-
 				gAcquiredDesktopImage->lpVtbl->Release(gAcquiredDesktopImage);
 				gAcquiredDesktopImage = NULL;
 			}
 
-<<<<<<< HEAD
 			if (gOutputDuplication)
 			{
 				gOutputDuplication->lpVtbl->Release(gOutputDuplication);
@@ -312,11 +306,6 @@
 			wf_dxgi_getDuplication(wfi);
 
 			return 1;
-=======
-		if (FAILED(status))
-		{
-			//_tprintf(_T("Failed to release frame\n"));
->>>>>>> dd23dd1a
 		}
 		else
 		{
