--- conflicted
+++ resolved
@@ -1,4 +1,3 @@
-<<<<<<< HEAD
 /**
  * FreeRDP: A Remote Desktop Protocol Client
  * FreeRDP Mac OS X Server
@@ -28,10 +27,8 @@
 
 #include "mf_info.h"
 #include "mf_mountain_lion.h"
-//#include "mf_update.h"
 
 static mfInfo* mfInfoInstance = NULL;
-//static int _IDcount = 0;
 
 int mf_info_lock(mfInfo* mfi)
 {
@@ -47,128 +44,48 @@
 			return -1;
 			break;
 	}
-=======
-/**
- * FreeRDP: A Remote Desktop Protocol Client
- * FreeRDP Mac OS X Server
- *
- * Copyright 2012 Corey Clayton <can.of.tuna@gmail.com>
- *
- * Licensed under the Apache License, Version 2.0 (the "License");
- * you may not use this file except in compliance with the License.
- * You may obtain a copy of the License at
- *
- *     http://www.apache.org/licenses/LICENSE-2.0
- *
- * Unless required by applicable law or agreed to in writing, software
- * distributed under the License is distributed on an "AS IS" BASIS,
- * WITHOUT WARRANTIES OR CONDITIONS OF ANY KIND, either express or implied.
- * See the License for the specific language governing permissions and
- * limitations under the License.
- */
-
-
-#ifdef HAVE_CONFIG_H
-#include "config.h"
-#endif
-
-#include <stdlib.h>
-#include <errno.h>
-
-#include "mf_info.h"
-#include "mf_mountain_lion.h"
-//#include "mf_update.h"
-
-#include <freerdp/log.h>
-#define TAG SERVER_TAG("mac")
-
-static mfInfo* mfInfoInstance = NULL;
-//static int _IDcount = 0;
-
-int mf_info_lock(mfInfo* mfi)
-{
-	
-	int status = pthread_mutex_lock(&mfi->mutex);
-	
-	switch (status) {
+	
+	return 1;
+}
+
+int mf_info_try_lock(mfInfo* mfi, UINT32 ms)
+{
+	int status = pthread_mutex_trylock(&mfi->mutex);
+	
+	switch (status)
+	{
 		case 0:
 			return TRUE;
 			break;
 			
+		case EBUSY:
+			return FALSE;
+			break;
+			
 		default:
-			WLog_ERR(TAG, "mf_info_lock failed with %#X", status);
 			return -1;
 			break;
 	}
->>>>>>> f7d21655
-	
-}
-
-int mf_info_try_lock(mfInfo* mfi, UINT32 ms)
-{
-	
-	int status = pthread_mutex_trylock(&mfi->mutex);
-	
-<<<<<<< HEAD
+	
+	return 1;
+}
+
+int mf_info_unlock(mfInfo* mfi)
+{
+	int status = pthread_mutex_unlock(&mfi->mutex);
+	
 	switch (status)
 	{
 		case 0:
 			return TRUE;
 			break;
-=======
-	switch (status) {
-		case 0:
-			return TRUE;
-			break;
->>>>>>> f7d21655
-			
-		case EBUSY:
-			return FALSE;
-			break;
-			
-<<<<<<< HEAD
+			
 		default:
 			return -1;
 			break;
 	}
-=======
-		default:
-			WLog_ERR(TAG, "mf_info_try_lock failed with %#X", status);
-			return -1;
-			break;
-	}
->>>>>>> f7d21655
-	
-}
-
-int mf_info_unlock(mfInfo* mfi)
-{
-	int status = pthread_mutex_unlock(&mfi->mutex);
-	
-<<<<<<< HEAD
-	switch (status)
-	{
-		case 0:
-			return TRUE;
-			break;
-			
-		default:
-			return -1;
-			break;
-	}
-=======
-	switch (status) {
-		case 0:
-			return TRUE;
-			break;
-			
-		default:
-			WLog_ERR(TAG, "mf_info_unlock failed with %#X", status);
-			return -1;
-			break;
-	}
->>>>>>> f7d21655
-	
+	
+	return 1;
 }
 
 mfInfo* mf_info_init()
@@ -178,66 +95,17 @@
 	mfi = (mfInfo*) malloc(sizeof(mfInfo));
 	memset(mfi, 0, sizeof(mfInfo));
 	
-<<<<<<< HEAD
 	if (mfi != NULL)
 	{
 		pthread_mutex_init(&mfi->mutex, NULL);
-=======
-	
-	if (mfi != NULL)
-	{
-		/*		HKEY hKey;
-		 LONG status;
-		 DWORD dwType;
-		 DWORD dwSize;
-		 DWORD dwValue;
-		 */
-		
-		int mutexInitStatus = pthread_mutex_init(&mfi->mutex, NULL);
-		
-		if (mutexInitStatus != 0)
-		{
-			WLog_ERR(TAG, _T("CreateMutex error: %#X"), mutexInitStatus);
-		}
->>>>>>> f7d21655
 		
 		mfi->peers = (freerdp_peer**) malloc(sizeof(freerdp_peer*) * MF_INFO_MAXPEERS);
 		memset(mfi->peers, 0, sizeof(freerdp_peer*) * MF_INFO_MAXPEERS);
 		
-<<<<<<< HEAD
 		mfi->framesPerSecond = MF_INFO_DEFAULT_FPS;
 		
 		mfi->input_disabled = FALSE;
 	}
-=======
-		//Set FPS
-		mfi->framesPerSecond = MF_INFO_DEFAULT_FPS;
-		
-		/*status = RegOpenKeyEx(HKEY_LOCAL_MACHINE, _T("Software\\FreeRDP\\Server"), 0, KEY_READ | KEY_WOW64_64KEY, &hKey);
-		 if (status == ERROR_SUCCESS)
-		 {
-		 if (RegQueryValueEx(hKey, _T("FramesPerSecond"), NULL, &dwType, (BYTE*) &dwValue, &dwSize) == ERROR_SUCCESS)
-		 mfi->framesPerSecond = dwValue;
-		 }
-		 RegCloseKey(hKey);*/
-		
-		//Set input toggle
-		mfi->input_disabled = FALSE;
-		
-		/*status = RegOpenKeyEx(HKEY_LOCAL_MACHINE, _T("Software\\FreeRDP\\Server"), 0, KEY_READ | KEY_WOW64_64KEY, &hKey);
-		 if (status == ERROR_SUCCESS)
-		 {
-		 if (RegQueryValueEx(hKey, _T("DisableInput"), NULL, &dwType, (BYTE*) &dwValue, &dwSize) == ERROR_SUCCESS)
-		 {
-		 if (dwValue != 0)
-		 mfi->input_disabled = TRUE;
-		 }
-		 }
-		 RegCloseKey(hKey);*/
-		
-		
-	}
->>>>>>> f7d21655
 	
 	return mfi;
 }
@@ -247,7 +115,6 @@
 	if (mfInfoInstance == NULL)
 		mfInfoInstance = mf_info_init();
 	
-<<<<<<< HEAD
 	return mfInfoInstance;
 }
 
@@ -260,55 +127,21 @@
 		
 		if (mfi->peerCount == MF_INFO_MAXPEERS)
 		{
-			//context->socketClose = TRUE;
 			mf_info_unlock(mfi);
 			return;
 		}
-=======
-	return mfInfoInstance;
-}
-
-void mf_info_peer_register(mfInfo* mfi, mfPeerContext* context)
-{
-	if (mf_info_lock(mfi) > 0)
-	{
-		int i;
-		int peerId;
-		if (mfi->peerCount == MF_INFO_MAXPEERS)
-		{
-			WLog_ERR(TAG, "TODO: socketClose on OS X");
-			//context->socketClose = TRUE;
-			mf_info_unlock(mfi);
-			return;
-		}
->>>>>>> f7d21655
 		
 		context->info = mfi;
 		
-<<<<<<< HEAD
-		//initialize screen capture
 		if (mfi->peerCount == 0)
 		{
 			mf_mlion_display_info(&mfi->servscreen_width, &mfi->servscreen_height, &mfi->scale);
 			mf_mlion_screen_updates_init();
 			mf_mlion_start_getting_screen_updates();
 		}
-=======
-		//get the offset of the top left corner of selected screen
-		//EnumDisplayMonitors(NULL, NULL, mf_info_monEnumCB, 0);
-		//_IDcount = 0;
-		
-		//initialize screen capture
-		if (mfi->peerCount == 0)
-		{
-			mf_mlion_display_info(&mfi->servscreen_width, &mfi->servscreen_height, &mfi->scale);
-			mf_mlion_screen_updates_init();
-			mf_mlion_start_getting_screen_updates();
-		}
->>>>>>> f7d21655
-		
-		//look trhough the array of peers until an empty slot
+		
 		peerId = NULL;
+
 		for(i=0; i<MF_INFO_MAXPEERS; ++i)
 		{
 			//empty index will be our peer id
@@ -322,9 +155,7 @@
 		mfi->peers[peerId] = ((rdpContext*) context)->peer;
 		mfi->peers[peerId]->pId = peerId;
 		mfi->peerCount++;
-		//WLog_DBG(TAG, "Registering Peer: id=%d #=%d\n", peerId, mfi->peerCount);
-		
-<<<<<<< HEAD
+		
 		mf_info_unlock(mfi);
 	}
 }
@@ -334,57 +165,23 @@
 	if (mf_info_lock(mfi) > 0)
 	{
 		int peerId;
-=======
-		mf_info_unlock(mfi);
-		
-		//mfreerdp_server_peer_callback_event(peerId, MF_SRV_CALLBACK_EVENT_CONNECT);
-	}
-}
-
-void mf_info_peer_unregister(mfInfo* mfi, mfPeerContext* context)
-{
-	if (mf_info_lock(mfi) > 0)
-	{
-		int peerId;
->>>>>>> f7d21655
 		
 		peerId = ((rdpContext*) context)->peer->pId;
 		mfi->peers[peerId] = NULL;
 		mfi->peerCount--;
 		
-<<<<<<< HEAD
-		//screen capture cleanup
 		if (mfi->peerCount == 0)
-		{
 			mf_mlion_stop_getting_screen_updates();
-		}
+
 		mf_info_unlock(mfi);
 	}
 }
 
 BOOL mf_info_have_updates(mfInfo* mfi)
 {
-=======
-		//WLog_DBG(TAG, "Unregistering Peer: id=%d, #=%d\n", peerId, mfi->peerCount);
-		
-		//screen capture cleanup
-		if (mfi->peerCount == 0)
-		{
-			mf_mlion_stop_getting_screen_updates();
-		}
-		mf_info_unlock(mfi);
-		
-		//mfreerdp_server_peer_callback_event(peerId, MF_SRV_CALLBACK_EVENT_DISCONNECT);
-	}
-}
-
-BOOL mf_info_have_updates(mfInfo* mfi)
-{
->>>>>>> f7d21655
 	if(mfi->framesWaiting == 0)
 		return FALSE;
 	
-<<<<<<< HEAD
 	return TRUE;
 }
 
@@ -415,48 +212,9 @@
 
 BOOL mf_info_have_invalid_region(mfInfo* mfi)
 {
-=======
-	return TRUE;
-}
-
-void mf_info_update_changes(mfInfo* mfi)
-{
-	/*#ifdef WITH_WIN8
-	 mf_dxgi_nextFrame(mfi, mfi->framesPerSecond * 1000);
-	 #else
-	 GETCHANGESBUF* buf;
-	 
-	 buf = (GETCHANGESBUF*) mfi->changeBuffer;
-	 mfi->nextUpdate = buf->buffer->counter;
-	 #endif*/
-}
-
-void mf_info_find_invalid_region(mfInfo* mfi)
-{
-	mf_mlion_get_dirty_region(&mfi->invalid);
-}
-
-void mf_info_clear_invalid_region(mfInfo* mfi)
-{
-	mf_mlion_clear_dirty_region();
-	mfi->invalid.height = 0;
-	mfi->invalid.width = 0;
-}
-
-void mf_info_invalidate_full_screen(mfInfo* mfi)
-{
-	mfi->invalid.x = 0;
-	mfi->invalid.y = 0;
-	mfi->invalid.height = mfi->servscreen_height;
-	mfi->invalid.height = mfi->servscreen_width;
-}
-
-BOOL mf_info_have_invalid_region(mfInfo* mfi)
-{
->>>>>>> f7d21655
-	if (mfi->invalid.width * mfi->invalid.height == 0) {
+	if (mfi->invalid.width * mfi->invalid.height == 0)
 		return FALSE;
-	}
+
 	return TRUE;
 }
 
@@ -470,29 +228,4 @@
 	
 	*pBits = *pBits + (mfi->invalid.x * 4) + (*pitch * mfi->invalid.y);
 	
-<<<<<<< HEAD
-}
-
-
-=======
-}
-
-/*
- BOOL CALLBACK mf_info_monEnumCB(HMONITOR hMonitor, HDC hdcMonitor, LPRECT lprcMonitor, LPARAM dwData)
- {
- mfInfo * mfi;
- 
- mfi = mf_info_get_instance();
- 
- if(_IDcount == mfi->screenID)
- {
- mfi->servscreen_xoffset = lprcMonitor->left;
- mfi->servscreen_yoffset = lprcMonitor->top;
- }
- 
- _IDcount++;
- 
- return TRUE;
- }
- */
->>>>>>> f7d21655
+}